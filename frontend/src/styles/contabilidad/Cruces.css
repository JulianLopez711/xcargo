--- conflicted
+++ resolved
@@ -52,44 +52,16 @@
 
 .estadisticas-grid {
   display: grid;
-<<<<<<< HEAD
-  grid-template-columns: repeat(auto-fit, minmax(250px, 1fr));
-  gap: 1.5rem;
-  padding: 1rem;
-=======
   grid-template-columns: repeat(3, 1fr);
   gap: 1.5rem;
   padding: 0;
   width: 100%;
   max-width: none;
   margin: 0;
->>>>>>> 8d949088
   box-sizing: border-box;
 }
 
 .stat-card {
-<<<<<<< HEAD
-  background: linear-gradient(135deg, #f8fafc, #e2e8f0);
-  color: #1e293b;
-  padding: 1.5rem;
-  border-radius: 12px;
-  text-align: center;
-  transition: all 0.3s ease;
-  box-shadow: 0 4px 12px rgba(0, 0, 0, 0.1);
-  border: 1px solid #e2e8f0;
-  position: relative;
-  overflow: hidden;
-}
-
-.stat-card::before {
-  content: '';
-  position: absolute;
-  top: 0;
-  left: 0;
-  right: 0;
-  height: 4px;
-  background: linear-gradient(90deg, #3b82f6, #8b5cf6);
-=======
   background: white;
   color: #1e293b;
   padding: 2rem 1.5rem;
@@ -141,44 +113,10 @@
 
 .stat-card.secondary::before {
   background: linear-gradient(90deg, #6b7280, #4b5563);
->>>>>>> 8d949088
 }
 
 .stat-card:hover {
   transform: translateY(-4px);
-<<<<<<< HEAD
-  box-shadow: 0 8px 25px rgba(0, 0, 0, 0.15);
-}
-
-.stat-card h4 {
-  font-size: 0.875rem;
-  font-weight: 600;
-  margin-bottom: 0.75rem;
-  text-transform: uppercase;
-  letter-spacing: 0.5px;
-  color: #64748b;
-}
-
-.stat-card p {
-  font-size: 1.5rem;
-  font-weight: 700;
-  margin: 0.5rem 0;
-  color: #1e293b;
-}
-
-.stat-card small {
-  font-size: 0.875rem;
-  color: #64748b;
-  font-weight: 500;
-}
-
-/* Responsive ajustes */
-@media (max-width: 768px) {
-  .estadisticas-grid {
-    grid-template-columns: repeat(auto-fit, minmax(200px, 1fr));
-    gap: 1rem;
-  }
-=======
   box-shadow: 0 12px 25px rgba(0, 0, 0, 0.15);
 }
 
@@ -259,28 +197,15 @@
     font-size: 1.5rem;
     margin-bottom: 0.75rem;
   }
->>>>>>> 8d949088
 }
 
 @media (max-width: 480px) {
   .estadisticas-grid {
-<<<<<<< HEAD
-    grid-template-columns: 1fr 1fr;
-=======
     grid-template-columns: 1fr;
->>>>>>> 8d949088
     gap: 0.75rem;
   }
   
   .stat-card {
-<<<<<<< HEAD
-    padding: 1rem;
-  }
-  
-  .stat-card p {
-    font-size: 1rem;
-
-=======
     padding: 1rem 0.75rem;
     min-height: 100px;
   }
@@ -300,11 +225,8 @@
   
   .stat-value {
     font-size: 0.75rem;
->>>>>>> 8d949088
-  }
-}
-
-
+  }
+}
 
 /* ===================
    CARGA DE ARCHIVO
@@ -984,8 +906,6 @@
   }
 }
 
-<<<<<<< HEAD
-=======
 /* ===================
    PARA TABLETS
    =================== */
@@ -1003,7 +923,6 @@
   }
 }
 
->>>>>>> 8d949088
 /* Estilos para sugerencias de conciliación manual */
 .sugerencias-list {
   display: grid;
@@ -1014,11 +933,7 @@
   background: white;
   padding: 1rem;
   border-radius: 8px;
-<<<<<<< HEAD
-  border: 1px solid #e5e7eb;
-=======
   border: 1px solid #e7e7eb;
->>>>>>> 8d949088
   font-size: 0.875rem;
   position: relative;
 }
@@ -1154,8 +1069,6 @@
 .progress-text span {
   color: #6b7280;
   font-weight: 500;
-<<<<<<< HEAD
-=======
 }
 
 /* ===================
@@ -1468,5 +1381,4 @@
     font-size: 18px; /* Texto más grande en táctil */
     padding: 24px 36px;
   }
->>>>>>> 8d949088
 }