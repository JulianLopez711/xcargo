<<<<<<< HEAD
import { useLocation, useNavigate } from "react-router-dom";
import { useState, useEffect } from "react";
import "../../styles/conductor/FormularioPagoConductor.css";
import LoadingSpinner from "../../components/LoadingSpinner";
import ValidadorPago from "../../components/ValidadorPago";

// Tipos de datos
type Bono = {
  id: string;
  tipo_bono: 'SOBRANTE_PAGO';
  valor_bono: number;
  saldo_disponible: number;
  referencia_pago_origen: string;
  fecha_generacion: string;
  estado_bono: 'ACTIVO' | 'AGOTADO' | 'VENCIDO' | 'CANCELADO';
  descripcion?: string;
};

type BonosState = {
  disponible: number;
  detalles: Bono[];
};

type GuiaPago = { 
  referencia: string; 
  valor: number; 
  tracking?: string; 
  liquidacion_id?: string; 
};

type DatosPago = {
  valor: string;
  fecha: string;
  hora: string;
  tipo: string;
  entidad: string;
  referencia: string;
};

type PagoCompleto = {
  datos: DatosPago;
  archivo: File;
};

type OCRResponse = {
  datos_extraidos?: {
    valor?: string;
    fecha?: string;
    hora?: string;
    entidad?: string;
    referencia?: string;
    tipo?: string;
  };
  validacion_ia?: {
    score_confianza: number;
    estado: string;
    accion_recomendada: string;
    errores_detectados?: string[];
    sugerencias?: string[];
  };
  estadisticas?: {
    tiempo_total: number;
    engine_ganador: string;
    calidad_imagen: number;
  };
  error?: boolean;
  mensaje?: string;
};

// 🔥 NUEVO: Tipo de modo de pago
type ModoPago = 'comprobante' | 'bono' | 'mixto';


const usuario = JSON.parse(localStorage.getItem("user")!);





export default function RegistrarPago() {
  const location = useLocation();
  const navigate = useNavigate();

  const { guias, total, bonos }: { 
    guias: GuiaPago[]; 
    total: number; 
    bonos?: { disponible: number; detalles: any[] } 
  } = location.state || {
    guias: [],
    total: 0,
    bonos: { disponible: 0, detalles: [] }
  };

  // 🔥 NUEVO: Estado para modo de pago seleccionado
  const [modoPago, setModoPago] = useState<ModoPago>('comprobante');
  const [archivo, setArchivo] = useState<File | null>(null);
  const [cargando, setCargando] = useState(false);
  const [analizando, setAnalizando] = useState(false);
  const [pagosCargados, setPagosCargados] = useState<PagoCompleto[]>([]);
  const [validacionIA, setValidacionIA] = useState<any>(null);
  const [calidadOCR, setCalidadOCR] = useState<number>(0);
  
  const [datosManuales, setDatosManuales] = useState<DatosPago>({
    valor: "",
    fecha: "",
    hora: "",
    tipo: "",
    entidad: "",
    referencia: "",
  });

  const [validacionPago, setValidacionPago] = useState<any>(null);

  // Estados para manejo de bonos
  const [bonosDisponibles, setBonosDisponibles] = useState<Bono[]>([]);
  const [saldoBonosTotal, setSaldoBonosTotal] = useState<number>(0);
  const [usarBonos, setUsarBonos] = useState<boolean>(false);
  const [bonoSeleccionado, setBonoSeleccionado] = useState<string | null>(null);

  // Calcular el monto de bonos a usar basado en el bono seleccionado
  const montoBonosUsar = usarBonos && bonoSeleccionado 
    ? bonosDisponibles.find(b => b.id === bonoSeleccionado)?.saldo_disponible || 0
    : 0;

  // Función unificada para calcular totales
  const calcularTotales = () => {
    const totalPagosEfectivo = pagosCargados.reduce((sum, p) => {
      const val = parseValorMonetario(p.datos.valor);
      return sum + (isNaN(val) ? 0 : val);
    }, 0);
    
    const totalBonos = usarBonos && bonoSeleccionado 
      ? bonosDisponibles.find(b => b.id === bonoSeleccionado)?.saldo_disponible || 0
      : 0;

    const totalCubierto = totalPagosEfectivo + totalBonos;
    const faltante = Math.max(0, total - totalCubierto);
    const sobrante = Math.max(0, totalCubierto - total);
    
    return {
      totalPagosEfectivo,
      totalBonos,
      totalCubierto,
      faltante,
      sobrante
    };
  };

  console.log(usuario);
  console.log(calcularTotales().totalBonos.toLocaleString());

  
  // Eliminar calcularTotalConBonos ya que está duplicado
  const totales = calcularTotales();

  // 🔥 NUEVA FUNCIÓN: Manejar cambio de modo de pago
  const handleModoPagoChange = (nuevoModo: ModoPago) => {
    setModoPago(nuevoModo);
    
    // Limpiar estados según el modo seleccionado
    if (nuevoModo === 'comprobante') {
      setUsarBonos(false);
      setBonoSeleccionado(null);
    } else if (nuevoModo === 'bono') {
      setUsarBonos(true);
      // Limpiar comprobantes si solo se van a usar bonos
      setPagosCargados([]);
      setArchivo(null);
      setDatosManuales({
        valor: "",
        fecha: "",
        hora: "",
        tipo: "",
        entidad: "",
        referencia: "",
      });
    } else if (nuevoModo === 'mixto') {
      setUsarBonos(true);
      // Mantener ambos formularios disponibles
    }
  };

  // 🔥 NUEVA FUNCIÓN: Validar si se puede procesar el pago
  const puedeProcessarPago = () => {
    const totales = calcularTotales();
    switch (modoPago) {
      case 'comprobante':
        return pagosCargados.length > 0 && totales.totalPagosEfectivo >= total;
      case 'bono':
        return usarBonos && totales.totalBonos >= total;
      case 'mixto':
        return (pagosCargados.length > 0 || (usarBonos && totales.totalBonos > 0)) && totales.totalCubierto >= total;
      default:
        return false;
    }
  };

  // Funciones auxiliares (mantener las existentes)
  const convertirFechaAISO = (fechaTexto: string): string => {
    if (!fechaTexto) return "";
    
    try {
      if (/^\d{4}-\d{2}-\d{2}$/.test(fechaTexto)) {
        return fechaTexto;
      }
      
      if (/^\d{1,2}\/\d{1,2}\/\d{4}$/.test(fechaTexto)) {
        const [dia, mes, año] = fechaTexto.split('/');
        return `${año}-${mes.padStart(2, '0')}-${dia.padStart(2, '0')}`;
      }
      
      if (/^\d{1,2}-\d{1,2}-\d{4}$/.test(fechaTexto)) {
        const [dia, mes, año] = fechaTexto.split('-');
        return `${año}-${mes.padStart(2, '0')}-${dia.padStart(2, '0')}`;
      }
      
      const fecha = new Date(fechaTexto);
      if (!isNaN(fecha.getTime())) {
        return fecha.toISOString().split('T')[0];
      }
      
      console.warn(`⚠️ No se pudo convertir la fecha: ${fechaTexto}`);
      return "";
    } catch (error) {
      console.error(`❌ Error convirtiendo fecha ${fechaTexto}:`, error);
      return "";
    }
  };

  const normalizarHora = (horaTexto: string): string => {
    if (!horaTexto) return "";
    
    try {
      if (/^\d{1,2}:\d{2}$/.test(horaTexto)) {
        return horaTexto;
      }
      
      if (/^\d{1,2}:\d{2}:\d{2}$/.test(horaTexto)) {
        return horaTexto.slice(0, 5);
      }
      
      const ampmMatch = horaTexto.match(/(\d{1,2}):(\d{2})\s*(AM|PM|A\.M\.|P\.M\.)/i);
      if (ampmMatch) {
        let [, horas, minutos, periodo] = ampmMatch;
        let horasNum = parseInt(horas);
        
        if (periodo.toUpperCase().includes('P') && horasNum !== 12) {
          horasNum += 12;
        } else if (periodo.toUpperCase().includes('A') && horasNum === 12) {
          horasNum = 0;
        }
        
        return `${horasNum.toString().padStart(2, '0')}:${minutos}`;
      }
      
      return horaTexto;
    } catch (error) {
      console.error(`❌ Error normalizando hora ${horaTexto}:`, error);
      return horaTexto;
    }
  };

  const normalizarHoraParaEnvio = (hora: string): string => {
    if (!hora) return "00:00:00";
    
    if (/^\d{2}:\d{2}:\d{2}$/.test(hora)) {
      return hora;
    }
    
    if (/^\d{2}:\d{2}$/.test(hora)) {
      return `${hora}:00`;
    }
    
    if (/^\d{1}:\d{2}$/.test(hora)) {
      return `0${hora}:00`;
    }
    
    return `${hora.slice(0, 5)}:00`;
  };

  function parseValorMonetario(valor: string): number {
    const limpio = valor
      .replace(/[^0-9.,]/g, "")
      .replace(/\.(?=\d{3,})/g, "")
      .replace(",", ".");
    const num = parseFloat(limpio);
    return isNaN(num) ? 0 : num;
  }

  // Mantener las funciones existentes para manejo de archivos y pagos
  const handleFileChange = async (e: React.ChangeEvent<HTMLInputElement>) => {
    const file = e.target.files?.[0] || null;
    setArchivo(file);
    setValidacionIA(null);
    setCalidadOCR(0);
    
    if (!file) return;

    setAnalizando(true);
    const formData = new FormData();
    formData.append("file", file);

    try {
      const response = await fetch("http://127.0.0.1:8000/ocr/extraer", {
        method: "POST",
        body: formData,
      });

      if (!response.ok) {
        const errorText = await response.text();
        throw new Error(`HTTP ${response.status}: ${errorText}`);
      }

      const result: OCRResponse = await response.json();

      if (result.error) {
        alert(`❌ Error en OCR: ${result.mensaje || 'Error desconocido'}`);
        return;
      }

      const data = result.datos_extraidos;
      
      if (data && Object.keys(data).length > 0) {
        const datosLimpios = {
          valor: data.valor || "",
          fecha: convertirFechaAISO(data.fecha || ""),
          hora: normalizarHora(data.hora || ""),
          tipo: data.tipo || data.entidad || "",
          entidad: data.entidad || "",
          referencia: data.referencia || "",
        };

        setDatosManuales(datosLimpios);

        if (result.validacion_ia) {
          setValidacionIA(result.validacion_ia);
          
          const { score_confianza, errores_detectados } = result.validacion_ia;
          
          if (errores_detectados && Array.isArray(errores_detectados) && errores_detectados.length > 0) {
            console.warn("⚠️ Errores detectados:", errores_detectados);
            alert(`⚠️ OCR completado con advertencias:\n${errores_detectados.join('\n')}\n\nPor favor verifica los datos extraídos.`);
          } else if (score_confianza < 70) {
            console.warn(`⚠️ Confianza baja: ${score_confianza}%`);
            alert(`⚠️ Confianza baja (${score_confianza}%). Por favor verifica los datos.`);
          }
        }

        if (result.estadisticas?.calidad_imagen) {
          setCalidadOCR(result.estadisticas.calidad_imagen);
        }

      } else {
        console.warn("⚠️ No se extrajeron datos válidos del comprobante");
        alert("⚠️ No se pudieron extraer datos del comprobante.\n\nPuedes ingresar los datos manualmente.");
      }

    } catch (err: any) {
      console.error("❌ Error al extraer datos:", err);
      alert(`❌ Error al procesar el comprobante: ${err.message}\n\nPuedes ingresar los datos manualmente.`);
    } finally {
      setAnalizando(false);
    }
  };  // 🔥 FUNCIÓN MEJORADA: Validación robusta de duplicados
  const validarDuplicado = (nuevosDatos: DatosPago): { esDuplicado: boolean; mensaje: string } => {
    const referencia = nuevosDatos.referencia.trim();
    const valor = parseValorMonetario(nuevosDatos.valor);
    const fecha = nuevosDatos.fecha.trim();
    
    // Buscar pagos con la misma referencia
    const pagosConMismaReferencia = pagosCargados.filter(
      (p) => p.datos.referencia.trim() === referencia
    );

    if (pagosConMismaReferencia.length === 0) {
      // No hay pagos con esta referencia, está bien
      return { esDuplicado: false, mensaje: "" };
    }

    // Si hay pagos con la misma referencia, validar valor + fecha para detectar duplicados exactos
    const duplicadoExacto = pagosConMismaReferencia.find((p) => {
      const valorExistente = parseValorMonetario(p.datos.valor);
      const fechaExistente = p.datos.fecha.trim();
      
      return valorExistente === valor && fechaExistente === fecha;
    });

    if (duplicadoExacto) {
      return { 
        esDuplicado: true, 
        mensaje: `❌ DUPLICADO DETECTADO\n\nYa existe un pago con exactamente los mismos datos:\n• Referencia: ${referencia}\n• Valor: $${valor.toLocaleString()}\n• Fecha: ${fecha}\n\nEste sí es un duplicado real y no se puede agregar.` 
      };
    }

    // Si tiene la misma referencia pero diferente valor o fecha, es posible que sea válido
    // Mostrar los detalles y pedir confirmación
    const pagoExistente = pagosConMismaReferencia[0];
    const valorExistente = parseValorMonetario(pagoExistente.datos.valor);
    const fechaExistente = pagoExistente.datos.fecha.trim();
    
    const continuar = window.confirm(
      `⚠️ ATENCIÓN: Referencia repetida pero con datos diferentes\n\n` +
      `PAGO YA REGISTRADO:\n` +
      `• Referencia: ${referencia}\n` +
      `• Valor: $${valorExistente.toLocaleString()}\n` +
      `• Fecha: ${fechaExistente}\n\n` +
      `PAGO QUE INTENTAS AGREGAR:\n` +
      `• Referencia: ${referencia}\n` +
      `• Valor: $${valor.toLocaleString()}\n` +
      `• Fecha: ${fecha}\n\n` +
      `¿Son realmente pagos diferentes con la misma referencia?\n` +
      `(Por ejemplo: abonos parciales, pagos fraccionados, etc.)\n\n` +
      `✅ CONTINUAR si son pagos válidos diferentes\n` +
      `❌ CANCELAR si es un error`
    );

    return { 
      esDuplicado: !continuar, 
      mensaje: continuar ? "" : "⚠️ Operación cancelada. Revisa los datos antes de intentar nuevamente." 
    };
  };

  const agregarPago = () => {
    const campos = Object.entries(datosManuales);
    for (const [key, val] of campos) {
      if (typeof val !== "string" || val.trim() === "") {
        alert(`El campo "${key}" es obligatorio`);
        return;
      }
    }

    if (!archivo) {
      alert("Debes adjuntar el comprobante de pago.");
      return;
    }

    // 🔥 NUEVA VALIDACIÓN: Usar la función mejorada de duplicados
    const validacion = validarDuplicado(datosManuales);
    if (validacion.esDuplicado) {
      alert(validacion.mensaje);
      return;
    }

    setPagosCargados((prev) => [...prev, { datos: datosManuales, archivo }]);
    setDatosManuales({
      valor: "",
      fecha: "",
      hora: "",
      tipo: "",
      entidad: "",
      referencia: "",
    });
    setArchivo(null);
    setValidacionIA(null);
    setCalidadOCR(0);
  };

  const eliminarPago = (referencia: string) => {
    setPagosCargados((prev) =>
      prev.filter((p) => p.datos.referencia !== referencia)
    );
  };

  // Función de registro de pagos (mantener la existente)
  const registrarTodosLosPagos = async () => {
    const totales = calcularTotales();

    if (totales.faltante > 0) {
      if (usarBonos && bonoSeleccionado && bonoSeleccionado.length > 0) {
        const usar = confirm(`Faltan $${totales.faltante.toLocaleString()}. ¿Deseas aplicar tus bonos disponibles?`);
        if (usar) {
          const bonosData = {
            bonos_utilizados: Array.isArray(bonoSeleccionado) ? bonoSeleccionado.map((bonoId: any) => {
              const bono = bonos?.detalles.find(b => b.id === bonoId);
              return {
                bono_id: bonoId,
                valor_utilizado: bono?.saldo_disponible || 0
              };
            }) : [],
            total_bonos: montoBonosUsar,
            guias: guias.map(g => ({
              referencia: g.referencia,
              tracking: g.tracking || g.referencia,
              liquidacion_id: g.liquidacion_id
            }))
          };

          const responseBonos = await fetch("http://127.0.0.1:8000/pagos/aplicar-bonos", {
            method: "POST",
            headers: {
              'Authorization': `Bearer ${getToken()}`,
              'Content-Type': 'application/json'
            },
            body: JSON.stringify(bonosData)
          });

          if (!responseBonos.ok) {
            const errorBonos = await responseBonos.json();
            throw new Error(`Error aplicando bonos: ${errorBonos.detail}`);
          }

          const resultBonos = await responseBonos.json();
          console.log("✅ Bonos aplicados exitosamente:", resultBonos.referencia_pago);
        } else {
          return;
        }
      } else {
        alert(`Faltan ${totales.faltante.toLocaleString()} para cubrir el total de las guías.`);
        return;
      }
    }

    setCargando(true);

    try {
      let referenciaBonos = null;
      if (usarBonos && bonoSeleccionado && bonoSeleccionado.length > 0) {
        console.log("🎯 Aplicando bonos...");
        
        const bonosData = {
          bonos_utilizados: Array.isArray(bonoSeleccionado) ? bonoSeleccionado.map((bonoId: string) => {
            const bono = bonos?.detalles.find(b => b.id === bonoId);
            return {
              bono_id: bonoId,
              valor_utilizado: bono?.saldo_disponible || 0
            };
          }) : [],
          total_bonos: montoBonosUsar,
          guias: guias.map(g => ({
            referencia: g.referencia,
            tracking: g.tracking || g.referencia,
            liquidacion_id: g.liquidacion_id
          }))
        };

        const responseBonos = await fetch("http://127.0.0.1:8000/pagos/aplicar-bonos", {
          method: "POST",
          headers: {
            'Authorization': `Bearer ${getToken()}`,
            'Content-Type': 'application/json'
          },
          body: JSON.stringify(bonosData)
        });

        if (!responseBonos.ok) {
          const errorBonos = await responseBonos.json();
          throw new Error(`Error aplicando bonos: ${errorBonos.detail}`);
        }

        const resultBonos = await responseBonos.json();
        referenciaBonos = resultBonos.referencia_pago;
        console.log("✅ Bonos aplicados exitosamente:", referenciaBonos);
      }

      if (pagosCargados.length > 0) {
        console.log("💳 Registrando pagos en efectivo/transferencia...");
        
        for (const p of pagosCargados) {
          const formData = new FormData();
          const usuario = JSON.parse(localStorage.getItem("user")!);
          const correo = usuario.email;

          const guiasConCliente = guias.map((g) => {
            const guiaObj: any = {
              referencia: String(g.referencia).trim(),
              valor: Number(g.valor),
              cliente: "por_definir",
            };

            if (g.liquidacion_id) {
              guiaObj.liquidacion_id = g.liquidacion_id;
            }

            const trackingStr = g.tracking ? String(g.tracking).trim() : "";
            if (trackingStr && 
                trackingStr.toLowerCase() !== "null" && 
                trackingStr.toLowerCase() !== "undefined" &&
                trackingStr !== "") {
              guiaObj.tracking = trackingStr;
            } else {
              guiaObj.tracking = g.referencia;
            }

            return guiaObj;
          });

          formData.append("correo", correo);
          formData.append("valor_pago_str", parseValorMonetario(p.datos.valor).toString());
          formData.append("fecha_pago", p.datos.fecha);
          formData.append("hora_pago", normalizarHoraParaEnvio(p.datos.hora));
          formData.append("tipo", p.datos.tipo);
          formData.append("entidad", p.datos.entidad);
          formData.append("referencia", p.datos.referencia);
          formData.append("guias", JSON.stringify(guiasConCliente));
          formData.append("comprobante", p.archivo);

          if (referenciaBonos && montoBonosUsar > 0) {
            formData.append("bonos_aplicados", montoBonosUsar.toString());
            formData.append("referencia_bonos", referenciaBonos);
          }

          const endpoint = (referenciaBonos && montoBonosUsar > 0) 
            ? "http://127.0.0.1:8000/pagos/registrar-conductor-con-bonos"
            : "http://127.0.0.1:8000/pagos/registrar-conductor";

          const response = await fetch(endpoint, {
            method: "POST",
            body: formData,
          });

          const result = await response.json();
          if (!response.ok) {
            throw new Error(result.detail || "Error al registrar pago");
          }

          console.log("✅ Pago registrado:", result);
        }
      }

      if (pagosCargados.length === 0 && usarBonos && montoBonosUsar > 0) {
        console.log("🎯 Solo bonos aplicados - registro completado");
      }

      const mensajeExito = (() => {
        if (pagosCargados.length > 0 && usarBonos && montoBonosUsar > 0) {
          return `✅ Pago híbrido registrado: ${pagosCargados.length} comprobante(s) por ${totales.totalPagosEfectivo.toLocaleString()} + bonos por ${montoBonosUsar.toLocaleString()}.`;
        } else if (pagosCargados.length > 0) {
          return `✅ ${pagosCargados.length} pago(s) en efectivo registrado(s) por ${totales.totalPagosEfectivo.toLocaleString()}.`;
        } else if (usarBonos && montoBonosUsar > 0) {
          return `✅ Pago con bonos registrado: ${montoBonosUsar.toLocaleString()}.`;
        } else {
          return "✅ Procesamiento completado.";
        }
      })();

      alert(mensajeExito);
      navigate("/conductor/pagos");

    } catch (error: any) {
      console.error("❌ Error registrando pagos:", error);
      alert(`❌ Error: ${error.message}`);
    } finally {
      setCargando(false);
    }
  };

  // Mantener las funciones auxiliares existentes
  const getConfianzaColor = (score: number) => {
    if (score >= 85) return "#22c55e";
    if (score >= 70) return "#3b82f6";
    if (score >= 50) return "#f59e0b";
    return "#ef4444";
  };

  const toggleBono = (bonoId: string) => {
    const bonoAUsar = bonosDisponibles.find(b => b.id === bonoId);
    if (!bonoAUsar) return;

    if (bonoSeleccionado === bonoId) {
      setBonoSeleccionado(null);
      setUsarBonos(false);
    } else {
      setBonoSeleccionado(bonoId);
      setUsarBonos(true);
    }
  };

  // Función para manejar la selección de bonos
  const handleSeleccionBono = (bonoId: string) => {
    if (bonoSeleccionado === bonoId) {
      setBonoSeleccionado(null);
      setUsarBonos(false);
    } else {
      const bonoAUsar = bonosDisponibles.find(b => b.id === bonoId);
      if (bonoAUsar) {
        setBonoSeleccionado(bonoId);
        setUsarBonos(true);
      }
    }
  };

  // Función para registrar un pago con manejo de bonos
  const registrarPago = async () => {
    if (cargando) return;
    setCargando(true);

    try {
      const totales = calcularTotales();

      // Si hay faltante y no se están usando bonos disponibles
      if (totales.faltante > 0 && !usarBonos) {
        const usarBonosDisponibles = window.confirm(
          `Falta cubrir $${totales.faltante.toLocaleString()}. ` +
          `Tienes $${saldoBonosTotal.toLocaleString()} en bonos disponibles. ` +
          `¿Deseas usarlos?`
        );
        if (usarBonosDisponibles) {
          setUsarBonos(true);
          return;
        }
      }

      // Si el pago es insuficiente
      if (totales.faltante > 0) {
        alert(`El monto total pagado ($${totales.totalCubierto.toLocaleString()}) ` +
              `es menor al valor requerido ($${total.toLocaleString()})`);
        return;
      }

      // Preparar datos del pago
      const formData = new FormData();
      
      // Agregar archivos de comprobantes
      pagosCargados.forEach((pago, index) => {
        formData.append(`comprobantes`, pago.archivo);
        formData.append(`datos_pago_${index}`, JSON.stringify(pago.datos));
      });

      // Agregar información de bonos si se están usando
      if (usarBonos && bonoSeleccionado) {
        formData.append('bono_usado', bonoSeleccionado);
        const bonoAplicado = bonosDisponibles.find(b => b.id === bonoSeleccionado);
        if (bonoAplicado) {
          formData.append('valor_bono_usado', bonoAplicado.saldo_disponible.toString());
        }
      }

      // Agregar guías y totales
      formData.append('guias', JSON.stringify(guias));
      formData.append('total_efectivo', totales.totalPagosEfectivo.toString());
      formData.append('total_bonos', totales.totalBonos.toString());
      formData.append('sobrante', totales.sobrante.toString());

      // Enviar al backend
      const response = await fetch('http://127.0.0.1:8000/pagos/registrar-conductor', {
        method: 'POST',
        body: formData,
        headers: {
          'Authorization': `Bearer ${localStorage.getItem("token") || ""}`
        }
      });

      if (!response.ok) {
        throw new Error('Error registrando el pago');
      }

      const result = await response.json();

      // Si se generó un nuevo bono por sobrante
      if (result.bono_generado) {
        alert(`¡Pago registrado exitosamente!\n\n` +
              `Se ha generado un bono por $${result.bono_generado.valor_bono.toLocaleString()} ` +
              `que podrás usar en tus próximos pagos.`);
      } else {
        alert('¡Pago registrado exitosamente!');
      }

      navigate('/conductor/pagos');

    } catch (error: any) {
      console.error('❌ Error registrando pago:', error);
      alert(`Error: ${error.message}`);
    } finally {
      setCargando(false);
    }
  };

  // Cargar bonos disponibles al inicio
  useEffect(() => {
    const cargarBonos = async () => {
      try {
        const response = await fetch('http://127.0.0.1:8000/pagos/bonos-disponibles', {
          headers: {
            'Authorization': `Bearer ${getToken()}`
          }
        });
        
        if (!response.ok) throw new Error('Error cargando bonos');
        
        const data = await response.json();
        setBonosDisponibles(data.bonos || []);
        setSaldoBonosTotal(data.total_disponible || 0);
      } catch (error) {
        console.error('Error cargando bonos:', error);
      }
    };

    cargarBonos();
  }, []);

  return (
    <div className="registrar-pago">
      <h1 style = {{display:'flex',justifyContent:"space-between"}}>
      <span style={{ fontSize: '45px' }}> Registrar Pago </span>
      <span className="tabla-guias"  style={{ fontSize: '25px' }}> 
        Saldo Disponible: {' '} ${saldoBonosTotal.toLocaleString()}
      </span>  
      </h1>
      <div className="tabla-guias">
        <h2><span style={{fontSize: 20}}><strong>Guías a Pagar</strong></span></h2>
        <table>
          <thead>
            <tr>
              <th>Referencia</th>
              <th>Valor</th>
            </tr>
          </thead>
          <tbody>
            {guias.map((guia) => (
              <tr key={guia.referencia}>
                <td>{guia.referencia}</td>
                <td>${guia.valor.toLocaleString()}</td>
              </tr>
            ))}
          </tbody>
          <tfoot>
            <tr>
              <td><strong>Total a Pagar:</strong></td>
              <td><strong>${total.toLocaleString()}</strong></td>
            </tr>
          </tfoot>
        </table>
      </div>      {/* Sección de Bonos Disponibles */}
      {saldoBonosTotal > 0 && (
        <div className="seccion-bonos">
          <h3>💰 Bonos Disponibles</h3>
          <div className="bonos-disponibles-pago">
            <div className="bonos-header-pago">
              <span>Saldo total en bonos: ${saldoBonosTotal.toLocaleString()}</span>
            </div>
            
            <div className="bonos-lista">
              {bonosDisponibles.map((bono) => (
                <div 
                  key={bono.id} 
                  className={`bono-checkbox ${bonoSeleccionado === bono.id ? 'seleccionado' : ''}`}
                  onClick={() => handleSeleccionBono(bono.id)}
                >
                  <input
                    type="radio"
                    name="bonoSeleccionado"
                    checked={bonoSeleccionado === bono.id}
                    onChange={() => handleSeleccionBono(bono.id)}
                  />
                  <div className="bono-info-seleccion">
                    <div className="bono-tipo-sel">
                      {bono.tipo_bono}
                    </div>
                    <div className="bono-valor-sel">
                      ${bono.saldo_disponible.toLocaleString()}
                    </div>
                    <div className="bono-desc-sel">
                      Generado: {new Date(bono.fecha_generacion).toLocaleDateString()}
                      {bono.descripcion && <span> - {bono.descripcion}</span>}
                    </div>
                  </div>
                </div>
              ))}
            </div>

            {bonoSeleccionado && (
              <div className="bonos-seleccionados-resumen">
                <strong>Bono Seleccionado: ${montoBonosUsar.toLocaleString()}</strong>
                {montoBonosUsar >= total ? (
                  <div style={{ color: '#059669', marginTop: '0.5rem' }}>
                    ✅ Cubre el total requerido
                  </div>
                ) : (
                  <div style={{ color: '#dc2626', marginTop: '0.5rem' }}>
                    ⚠️ Falta ${(total - montoBonosUsar).toLocaleString()}
                  </div>
                )}
              </div>
            )}
          </div>
        </div>
      )}      {/* Resumen de Pago */}
      <div className="resumen-total-con-bonos">
        <h3>💳 Resumen de Pago</h3>
        {(() => {
          const totales = calcularTotales();
          return (
             <div className="resumen-desglose">
              <div className="linea-resumen">
                <span><strong style={{fontSize : 20}}>Total guias:</strong></span>
                <span className="text-red font-bold" style={{fontSize : 20}}>${total.toLocaleString()}</span>
              </div>
              {totales.totalBonos != 0 &&(
              <div className="linea-resumen">
                <span><strong style={{fontSize : 20}}>Saldo disponible:</strong></span>
                <span style={{color: 'green', fontWeight: 'bold', fontSize: 20}}>${totales.totalBonos.toLocaleString()}</span>
              </div>
              )}


              {totales.totalBonos != totales.faltante &&(  
                <div className="linea-resumen">           
                <span style={{fontSize : 20}}><strong>Total comprobantes cargados:</strong></span>
                <span style={{color: 'green', fontWeight: 'bold', fontSize : 20}}>${totales.totalPagosEfectivo.toLocaleString()}</span>
              </div>
              )}

              <hr className="divisor-resumen" />
              
              { totales.totalCubierto >= total && (
                <div className="linea-resumen total-final" >
                <span style={{fontSize : 20}}><strong> ✅  Total Cubierto:</strong></span>
                <span style={{fontSize : 20}}><strong>${totales.totalCubierto.toLocaleString()}</strong></span>
              </div>)}
              {/*
              { totales.totalCubierto < total && (
                <div className="linea-resumen faltante" >
                <span className="texto-faltante" style={{fontSize : 20}}><strong> ❌  Total No Cubierto:</strong></span>
                <span className="texto-faltante" style={{fontSize : 20}}><strong>${totales.totalCubierto.toLocaleString()}</strong></span>
              </div>)}
              */}
              {totales.faltante > 0 &&  (
                <div className="linea-resumen faltante">
                  <span className="texto-faltante" style={{fontSize : 20}}><strong>❌ Faltante:</strong></span>
                  <span className="texto-faltante" style={{fontSize : 20}}><strong>${totales.faltante.toLocaleString()}</strong></span>
                </div>
              )}
              {totales.sobrante > 0 && (
                <div className="linea-resumen exito">
                  <span className="texto-exito" style={{fontSize : 20}} ><strong> ✅ Existe excedente:</strong></span>
                  <span className="texto-exito" style={{fontSize : 20}} ><strong> Se actualizará el saldo disponible</strong></span>
                  <span className="texto-exito" style={{fontSize : 20}}><strong>  + ${totales.sobrante.toLocaleString()} </strong></span>
                </div>
              )}
            </div>
          );
        })()}
      </div>

      {totales.faltante != 0 && (
      <div className="mensaje-estado" style={{
        margin: "2rem 0",
        padding: "1rem",
        backgroundColor: "#fef3c7",
        border: "1px solid rgb(235, 153, 0)", // 🔧 corregido!
        borderRadius: "8px",
        color: "#92400e"
      }}>
        <p style={{ margin: 0 }}>
          <strong style={{fontSize : 19}}> ❗ Total no cubierto ❗ Necesitas agregar comprobantes que cubran ${totales.faltante.toLocaleString()}</strong>
        </p>
      </div>
    )}

      {/* 🔥 NUEVO: Selector de modo de pago */}
{/*      
      <div className="modo-pago-selector" style={{ 
        margin: "2rem 0", 
        padding: "1.5rem", 
        backgroundColor: "#f8fafc", 
        borderRadius: "12px",
        border: "2px solid #e5e7eb"
      }}>
        <h3 style={{ margin: "0 0 1rem 0", color: "#1f2937" }}>💳 Selecciona el modo de pago</h3>
        
        <div className="opciones-pago" style={{ 
          display: "flex", 
          gap: "1rem", 
          flexWrap: "wrap",
          marginBottom: "1rem"
        }}>
          <label className="opcion-pago" style={{ 
            display: "flex", 
            alignItems: "center", 
            gap: "0.5rem",
            padding: "0.75rem 1rem",
            backgroundColor: modoPago === 'comprobante' ? "#3b82f6" : "#ffffff",
            color: modoPago === 'comprobante' ? "#ffffff" : "#374151",
            border: "2px solid #d1d5db",
            borderRadius: "8px",
            cursor: "pointer",
            transition: "all 0.2s ease",
            minWidth: "180px",
            justifyContent: "center"
          }}>
            <input
              type="radio"
              name="modoPago"
              value="comprobante"
              checked={modoPago === 'comprobante'}
              onChange={() => handleModoPagoChange('comprobante')}
              style={{ display: "none" }}
            />
            <span>📄 Solo Comprobante</span>
          </label>

          {bonos && bonos.disponible >= 0 && (
            <>
              <label className="opcion-pago" style={{ 
                display: "flex", 
                alignItems: "center", 
                gap: "0.5rem",
                padding: "0.75rem 1rem",
                backgroundColor: modoPago === 'bono' ? "#059669" : "#ffffff",
                color: modoPago === 'bono' ? "#ffffff" : "#374151",
                border: "2px solid #d1d5db",
                borderRadius: "8px",
                cursor: "pointer",
                transition: "all 0.2s ease",
                minWidth: "180px",
                justifyContent: "center"
              }}>
                <input
                  type="radio"
                  name="modoPago"
                  value="bono"
                  checked={modoPago === 'bono'}
                  onChange={() => handleModoPagoChange('bono')}
                  style={{ display: "none" }}
                />
                <span>💰 Solo Bonos</span>
              </label>

              <label className="opcion-pago" style={{ 
                display: "flex", 
                alignItems: "center", 
                gap: "0.5rem",
                padding: "0.75rem 1rem",
                backgroundColor: modoPago === 'mixto' ? "#7c3aed" : "#ffffff",
                color: modoPago === 'mixto' ? "#ffffff" : "#374151",
                border: "2px solid #d1d5db",
                borderRadius: "8px",
                cursor: "pointer",
                transition: "all 0.2s ease",
                minWidth: "180px",
                justifyContent: "center"
              }}>
                <input
                  type="radio"
                  name="modoPago"
                  value="mixto"
                  checked={modoPago === 'mixto'}
                  onChange={() => handleModoPagoChange('mixto')}
                  style={{ display: "none" }}
                />
                <span>🔄 Mixto (Bono + Comprobante)</span>
              </label>
            </>
          )}
        </div>

         //Descripción del modo seleccionado 
        <div className="descripcion-modo" style={{ 
          padding: "1rem", 
          backgroundColor: "#ffffff", 
          borderRadius: "8px",
          fontSize: "0.9rem",
          color: "#6b7280"
        }}>
          {modoPago === 'comprobante' && (
            <p style={{ margin: 0 }}>
              📄 <strong>Solo Comprobante:</strong> Registra el pago completo con comprobantes de transferencia, consignación o Nequi.
            </p>
          )}
          {modoPago === 'bono' && (
            <p style={{ margin: 0 }}>
              💰 <strong>Solo Bonos:</strong> Utiliza únicamente tus bonos disponibles para cubrir el total de las guías.
            </p>
          )}
          {modoPago === 'mixto' && (
            <p style={{ margin: 0 }}>
              🔄 <strong>Pago Mixto:</strong> Combina bonos con comprobantes para cubrir el total. Ideal cuando tus bonos no cubren todo el monto.
            </p>
          )}
        </div>
      </div>
  
      // 🔥 SECCIÓN DE BONOS - Solo mostrar según el modo
      {(modoPago === 'bono' || modoPago === 'mixto') && bonos && bonos.disponible > 0 && (
        <div className="seccion-bonos">
          <h3>💰 Bonos Disponibles</h3>
          <div className="bonos-disponibles-pago">
            <div className="bonos-header-pago">
              <span>Total bonos disponibles: ${bonos.disponible.toLocaleString()}</span>
              {modoPago === 'bono' && (
                <div style={{ fontSize: "0.9rem", color: "#059669", marginTop: "0.5rem" }}>
                  ✅ Modo solo bonos activado
                </div>
              )}
            </div>
            
            <div className="bonos-seleccion">
              <h4>Selecciona los bonos a usar:</h4>
              {bonos.detalles.map((bono: any) => (
                <div key={bono.id} className="bono-seleccionable">
                  <label className="bono-checkbox">
                    <input
                      type="checkbox"
                      checked={bonoSeleccionado ? bonoSeleccionado.includes(bono.id) : false}
                      onChange={() => toggleBono(bono.id)}
                    />
                    <div className="bono-info-seleccion">
                      <span className="bono-tipo-sel">{bono.tipo}</span>
                      <span className="bono-valor-sel">${bono.saldo_disponible.toLocaleString()}</span>
                      <small className="bono-desc-sel">{bono.descripcion}</small>
                    </div>
                  </label>
                </div>
              ))}
              
              {bonoSeleccionado && bonoSeleccionado.length > 0 && (
                <div className="bonos-seleccionados-resumen">
                  <strong>Bonos seleccionados: ${montoBonosUsar.toLocaleString()}</strong>
                  {modoPago === 'bono' && montoBonosUsar < total && (
                    <div style={{ color: "#dc2626", fontSize: "0.9rem", marginTop: "0.5rem" }}>
                      ⚠️ Faltan ${(total - montoBonosUsar).toLocaleString()} para cubrir el total
                    </div>
                  )}
                  {modoPago === 'bono' && montoBonosUsar >= total && (
                    <div style={{ color: "#059669", fontSize: "0.9rem", marginTop: "0.5rem" }}>
                      ✅ Total cubierto con bonos
                    </div>
                  )}
                </div>
              )}
            </div>
          </div>
        </div>
      )}

      {/* Lista de pagos cargados */}
      {pagosCargados.length > 0 && (
        <div className="pagos-cargados">
          <h3>📄 Comprobantes Cargados ({pagosCargados.length})</h3>
          
          {/* Alerta si hay referencias repetidas */}
          {(() => {
            const referenciasRepetidas = pagosCargados
              .map(p => p.datos.referencia.trim())
              .filter((ref, index, arr) => arr.indexOf(ref) !== index);
            
            if (referenciasRepetidas.length > 0) {
              const referenciasUnicas = [...new Set(referenciasRepetidas)];
              return (
                <div className="alerta-referencias-repetidas">
                  <span>
                    Se detectaron referencias repetidas: <strong>{referenciasUnicas.join(', ')}</strong>
                    <br />
                    Esto puede ser válido para pagos fraccionados o abonos parciales.
                  </span>
                </div>
              );
            }
            return null;
          })()}

          <table>
            <thead>
              <tr>
                <th>Valor</th>
                <th>Fecha</th>
                <th>Hora</th>
                <th>Entidad</th>
                <th>Referencia</th>
                <th>Comprobante</th>
                <th>Acción</th>
              </tr>
            </thead>            <tbody>
              {pagosCargados.map((p, idx) => {
                // 🔥 NUEVO: Detectar si esta referencia se repite
                const referenciasIguales = pagosCargados.filter(pago => 
                  pago.datos.referencia.trim() === p.datos.referencia.trim()
                ).length;
                const esReferenciaRepetida = referenciasIguales > 1;
                
                return (
                  <tr key={idx} className={esReferenciaRepetida ? 'referencia-repetida' : ''}>
                    <td>${parseValorMonetario(p.datos.valor).toLocaleString("es-CO")}</td>
                    <td>{p.datos.fecha}</td>
                    <td>{p.datos.hora}</td>
                    <td>{p.datos.entidad}</td>
                    <td>
                      {p.datos.referencia}
                      {esReferenciaRepetida && (
                        <span 
                          className="indicador-repetida" 
                          title={`Esta referencia se repite ${referenciasIguales} veces en la lista`}
                          style={{
                            marginLeft: '8px',
                            backgroundColor: '#fbbf24',
                            color: '#92400e',
                            padding: '2px 6px',
                            borderRadius: '4px',
                            fontSize: '12px',
                            fontWeight: 'bold'
                          }}
                        >
                          ⚠️ x{referenciasIguales}
                        </span>
                      )}
                    </td>
                    <td>
                      <a
                        href={URL.createObjectURL(p.archivo)}
                        target="_blank"
                        rel="noopener noreferrer"
                      >
                        Ver
                      </a>
                    </td>
                    <td>
                      <button onClick={() => eliminarPago(p.datos.referencia)}>
                        🗑 Eliminar
                      </button>
                    </td>
                  </tr>
                );
              })}
            </tbody>
          </table>
        </div>
      )}

      {/* 🔥 BOTÓN DE REGISTRO - Mejorado con validaciones por modo */}
      {puedeProcessarPago() && (
        <div style={{ margin: "2rem 0", textAlign: "center" }}>
          <button
            className="boton-registrar"
            onClick={registrarTodosLosPagos}
            disabled={cargando}
            style={{
              backgroundColor: "#059669",
              color: "white",
              padding: "1rem 2rem",
              fontSize: "1.1rem",
              border: "none",
              borderRadius: "8px",
              cursor: cargando ? "not-allowed" : "pointer",
              opacity: cargando ? 0.6 : 1
            }}
          >
            {cargando ? "Procesando..." : (() => {
              switch (modoPago) {
                case 'comprobante':
                  return `✅ Registrar pago con comprobante (${totales.totalPagosEfectivo.toLocaleString()})`;
                case 'bono':
                  return `✅ Registrar pago con bonos (${totales.totalBonos.toLocaleString()})`;
                case 'mixto':
                  return `✅ Registrar pago mixto (${totales.totalCubierto.toLocaleString()})`;
                default:
                  return  "✅ Registrar pago"
              }
            })()}
          </button>
        </div>
        )}



      {/* 🔥 FORMULARIO DE COMPROBANTE - Solo mostrar según el modo */}
      {(totales.faltante != 0) && (
        <div className="seccion-comprobante">
        <form className="formulario-pago" onSubmit={(e) => e.preventDefault()}>
            <div className="input-group">
              <h3>📄Cargar comprobante de pago</h3>
              <label style={{ fontSize: '18px' }}><strong>Comprobante de pago</strong></label>
              <input
                type="file"
                accept="image/*,application/pdf"
                onChange={handleFileChange}
                required
              />
            </div>

            {analizando && (
              <div style={{ margin: "1rem 0", color: "#2e7d32", fontWeight: "bold" }}>
                <LoadingSpinner size="small" />
                <span style={{ marginLeft: "0.5rem" }}>
                  🤖 Analizando comprobante con IA...
                </span>
              </div>
            )}

            {/* Información de validación IA */}
            {validacionIA && (
              <div className="validacion-ia" style={{
                margin: "1rem 0",
                padding: "1rem",
                border: `2px solid ${getConfianzaColor(validacionIA.score_confianza)}`,
                borderRadius: "8px",
                backgroundColor: "#f8fafc"
              }}>
                <h4 style={{ margin: "0 0 0.5rem 0", color: getConfianzaColor(validacionIA.score_confianza) }}>
                  🤖 Validación IA: {validacionIA.score_confianza}% de confianza
                </h4>
                
                {validacionIA.sugerencias && Array.isArray(validacionIA.sugerencias) && validacionIA.sugerencias.length > 0 && (
                  <div style={{ marginTop: "0.5rem" }}>
                    <strong style={{ color: "#059669" }}>💡 Sugerencias:</strong>
                    <ul style={{ margin: "0.25rem 0", paddingLeft: "1.5rem", fontSize: "0.85rem" }}>
                      {validacionIA.sugerencias.map((sugerencia: string, idx: number) => (
                        <li key={idx} style={{ color: "#059669" }}>{sugerencia}</li>
                      ))}
                    </ul>
                  </div>
                )}
              </div>
            )}

            {/* Mostrar calidad de imagen */}
            {calidadOCR > 0 && (
              <div style={{ 
                margin: "0.5rem 0", 
                fontSize: "0.9rem",
                color: calidadOCR > 70 ? "#059669" : "#dc2626"
              }}>
                📊 Calidad de imagen: {calidadOCR}%
                {calidadOCR < 70 && " - Considera tomar una foto más clara"}
              </div>
            )}

            <div className="datos-extraidos">
              {[
                ["valor", "Valor del pago", "$ 0.00"],
                ["fecha", "Fecha", ""],
                ["hora", "Hora", ""],
                ["entidad", "Entidad", ""],
                ["referencia", "Referencia", ""],
                ["tipo", "Tipo de pago", ""],
              ].map(([key, label, placeholder]) => (
                <div className="input-group" key={key}>
                  <label>{label}</label>
                  {key === "tipo" ? (
                    <select
                      value={datosManuales.tipo}
                      onChange={(e) =>
                        setDatosManuales((prev) => ({
                          ...prev,
                          tipo: e.target.value,
                        }))
                      }
                      required
                    >
                      <option value="">Seleccione...</option>
                      <option value="consignacion">Consignación</option>
                      <option value="Nequi">Nequi</option>
                      <option value="Transferencia">Transferencia</option>
                    </select>
                  ) : (
                    <input
                      type={
                        key === "fecha" ? "date" : key === "hora" ? "time" : "text"
                      }
                      value={datosManuales[key as keyof DatosPago]}
                      onChange={(e) =>
                        setDatosManuales((prev) => ({
                          ...prev,
                          [key]: e.target.value,
                        }))
                      }
                      placeholder={placeholder}
                      required
                    />
                  )}
                </div>
              ))}
            </div>

            {/* Componente de validación */}
            {guias.length > 0 && (
              <ValidadorPago
                guiasSeleccionadas={guias}
                valorConsignado={parseValorMonetario(datosManuales.valor)}
                onValidacionChange={setValidacionPago}
              />
            )}

            {/* Botón para agregar pago individual */}
            <button
              type="button"
              className="boton-registrar"
              onClick={agregarPago}
              disabled={!validacionPago?.valido || analizando}
              style={{
                backgroundColor: validacionPago?.valido ? "#3b82f6" : "#6b7280",
                opacity: validacionPago?.valido && !analizando ? 1 : 0.6,
                margin: "1rem 0"
              }}
            >
              {validacionPago?.valido ? '✅ Agregar comprobante' : '❌ Comprobante inválido'}
            </button>
          </form>
        </div>
      )}

      {/* 🔥 MENSAJE DE ESTADO SEGÚN EL MODO */}
      {/*}
      {!puedeProcessarPago() && (
        <div className="mensaje-estado" style={{
          margin: "2rem 0",
          padding: "1rem",
          backgroundColor: "#fef3c7",
          border: "1px solid #f59e0b",
          borderRadius: "8px",
          color: "#92400e"
        }}>
          {modoPago === 'comprobante' && (
            <p style={{ margin: 0 }}>
              📄 <strong>Faltan comprobantes:</strong> Necesitas agregar comprobantes que cubran ${total.toLocaleString()}.
            </p>
          )}
          {modoPago === 'bono' && (
            <p style={{ margin: 0 }}>
              💰 <strong>Selecciona bonos:</strong> Elige bonos que cubran al menos ${total.toLocaleString()}.
              {bonos && montoBonosUsar > 0 && montoBonosUsar < total && (
                <span style={{ display: "block", marginTop: "0.5rem" }}>
                  Tienes ${montoBonosUsar.toLocaleString()} seleccionados, faltan ${(total - montoBonosUsar).toLocaleString()}.
                </span>
              )}
            </p>
          )}
          {modoPago === 'mixto' && (
            <p style={{ margin: 0 }}>
              🔄 <strong>Completa el pago mixto:</strong> Combina bonos y comprobantes para cubrir ${total.toLocaleString()}.
              {totales.totalCubierto > 0 && (
                <span style={{ display: "block", marginTop: "0.5rem" }}>
                  Tienes ${totales.totalCubierto.toLocaleString()} cubiertos, faltan ${totales.faltante.toLocaleString()}.
                </span>
              )}
            </p>
          )}
        </div>
      )} */}     
      
      {/* Botones de acción */}
      <div className="acciones" style={{
        display: 'flex',
        justifyContent: 'flex-end',
        gap: '1rem',
        marginTop: '2rem'
      }}>
        <button 
          className="boton-secundario"
          onClick={() => navigate('/conductor/pagos')}
          disabled={cargando}
          style={{
            backgroundColor: '#6b7280',
            color: 'white',
            padding: '0.75rem 1.5rem',
            borderRadius: '0.5rem',
            border: 'none',
            cursor: cargando ? 'not-allowed' : 'pointer',
            opacity: cargando ? 0.6 : 1
          }}
        >
          Cancelar
        </button>
      </div>

      {cargando && <LoadingSpinner size="medium" />}
    </div>
  );
}
{/* Función placeholder - implementar según tu lógica de autenticación */}

function getToken(): string {
  return localStorage.getItem("token") || "";
=======
import { useLocation, useNavigate } from "react-router-dom";
import { useState, useEffect } from "react";
import "../../styles/conductor/FormularioPagoConductor.css";
import LoadingSpinner from "../../components/LoadingSpinner";
import ValidadorPago from "../../components/ValidadorPago";

// Tipos de datos
type Bono = {
  id: string;
  tipo_bono: 'SOBRANTE_PAGO';
  valor_bono: number;
  saldo_disponible: number;
  referencia_pago_origen: string;
  fecha_generacion: string;
  estado_bono: 'ACTIVO' | 'AGOTADO' | 'VENCIDO' | 'CANCELADO';
  descripcion?: string;
};

type BonosState = {
  disponible: number;
  detalles: Bono[];
};

type GuiaPago = { 
  referencia: string; 
  valor: number; 
  tracking?: string; 
  liquidacion_id?: string;
  cliente?: string;
};

type DatosPago = {
  valor: string;
  fecha: string;
  hora: string;
  tipo: string;
  entidad: string;
  referencia: string;
};

type PagoCompleto = {
  datos: DatosPago;
  archivo: File;
};

type OCRResponse = {
  datos_extraidos?: {
    valor?: string;
    fecha?: string;
    hora?: string;
    entidad?: string;
    referencia?: string;
    tipo?: string;
  };
  validacion_ia?: {
    score_confianza: number;
    estado: string;
    accion_recomendada: string;
    errores_detectados?: string[];
    sugerencias?: string[];
  };
  estadisticas?: {
    tiempo_total: number;
    engine_ganador: string;
    calidad_imagen: number;
  };
  error?: boolean;
  mensaje?: string;
};

// 🔥 NUEVO: Tipo de modo de pago
type ModoPago = 'comprobante' | 'bono' | 'mixto';

export default function RegistrarPago() {
  const location = useLocation();
  const navigate = useNavigate();

  const { guias, total, bonos }: { 
    guias: GuiaPago[]; 
    total: number; 
    bonos?: { disponible: number; detalles: any[] } 
  } = location.state || {
    guias: [],
    total: 0,
    bonos: { disponible: 0, detalles: [] }
  };

  // 🔥 NUEVO: Estado para modo de pago seleccionado
  const [modoPago, setModoPago] = useState<ModoPago>('comprobante');
  const [archivo, setArchivo] = useState<File | null>(null);
  const [cargando, setCargando] = useState(false);
  const [analizando, setAnalizando] = useState(false);
  const [pagosCargados, setPagosCargados] = useState<PagoCompleto[]>([]);
  const [validacionIA, setValidacionIA] = useState<any>(null);
  const [calidadOCR, setCalidadOCR] = useState<number>(0);
  
  const [datosManuales, setDatosManuales] = useState<DatosPago>({
    valor: "",
    fecha: "",
    hora: "",
    tipo: "",
    entidad: "",
    referencia: "",
  });

  const [validacionPago, setValidacionPago] = useState<any>(null);

  // Estados para manejo de bonos
  const [bonosDisponibles, setBonosDisponibles] = useState<Bono[]>([]);
  const [saldoBonosTotal, setSaldoBonosTotal] = useState<number>(0);
  const [usarBonos, setUsarBonos] = useState<boolean>(false);
  const [bonoSeleccionado, setBonoSeleccionado] = useState<string | null>(null);

  // Calcular el monto de bonos a usar basado en el bono seleccionado
  const montoBonosUsar = usarBonos && bonoSeleccionado 
    ? bonosDisponibles.find(b => b.id === bonoSeleccionado)?.saldo_disponible || 0
    : 0;

  // Función unificada para calcular totales
  const calcularTotales = () => {
    const totalPagosEfectivo = pagosCargados.reduce((sum, p) => {
      const val = parseValorMonetario(p.datos.valor);
      return sum + (isNaN(val) ? 0 : val);
    }, 0);
    
    const totalBonos = usarBonos && bonoSeleccionado 
      ? bonosDisponibles.find(b => b.id === bonoSeleccionado)?.saldo_disponible || 0
      : 0;

    const totalCubierto = totalPagosEfectivo + totalBonos;
    const faltante = Math.max(0, total - totalCubierto);
    const sobrante = Math.max(0, totalCubierto - total);
    
    return {
      totalPagosEfectivo,
      totalBonos,
      totalCubierto,
      faltante,
      sobrante
    };
  };

  // Eliminar calcularTotalConBonos ya que está duplicado
  const totales = calcularTotales();

  // 🔥 NUEVA FUNCIÓN: Manejar cambio de modo de pago
  const handleModoPagoChange = (nuevoModo: ModoPago) => {
    setModoPago(nuevoModo);
    
    // Limpiar estados según el modo seleccionado
    if (nuevoModo === 'comprobante') {
      setUsarBonos(false);
      setBonoSeleccionado(null);
    } else if (nuevoModo === 'bono') {
      setUsarBonos(true);
      // Limpiar comprobantes si solo se van a usar bonos
      setPagosCargados([]);
      setArchivo(null);
      setDatosManuales({
        valor: "",
        fecha: "",
        hora: "",
        tipo: "",
        entidad: "",
        referencia: "",
      });
    } else if (nuevoModo === 'mixto') {
      setUsarBonos(true);
      // Mantener ambos formularios disponibles
    }
  };

  // 🔥 NUEVA FUNCIÓN: Validar si se puede procesar el pago
  const puedeProcessarPago = () => {
    const totales = calcularTotales();
    switch (modoPago) {
      case 'comprobante':
        return pagosCargados.length > 0 && totales.totalPagosEfectivo >= total;
      case 'bono':
        return usarBonos && totales.totalBonos >= total;
      case 'mixto':
        return (pagosCargados.length > 0 || (usarBonos && totales.totalBonos > 0)) && totales.totalCubierto >= total;
      default:
        return false;
    }
  };

  // Funciones auxiliares (mantener las existentes)
  const convertirFechaAISO = (fechaTexto: string): string => {
    if (!fechaTexto) return "";
    
    try {
      if (/^\d{4}-\d{2}-\d{2}$/.test(fechaTexto)) {
        return fechaTexto;
      }
      
      if (/^\d{1,2}\/\d{1,2}\/\d{4}$/.test(fechaTexto)) {
        const [dia, mes, año] = fechaTexto.split('/');
        return `${año}-${mes.padStart(2, '0')}-${dia.padStart(2, '0')}`;
      }
      
      if (/^\d{1,2}-\d{1,2}-\d{4}$/.test(fechaTexto)) {
        const [dia, mes, año] = fechaTexto.split('-');
        return `${año}-${mes.padStart(2, '0')}-${dia.padStart(2, '0')}`;
      }
      
      const fecha = new Date(fechaTexto);
      if (!isNaN(fecha.getTime())) {
        return fecha.toISOString().split('T')[0];
      }
      
      console.warn(`⚠️ No se pudo convertir la fecha: ${fechaTexto}`);
      return "";
    } catch (error) {
      console.error(`❌ Error convirtiendo fecha ${fechaTexto}:`, error);
      return "";
    }
  };

  const normalizarHora = (horaTexto: string): string => {
    if (!horaTexto) return "";
    
    try {
      if (/^\d{1,2}:\d{2}$/.test(horaTexto)) {
        return horaTexto;
      }
      
      if (/^\d{1,2}:\d{2}:\d{2}$/.test(horaTexto)) {
        return horaTexto.slice(0, 5);
      }
      
      const ampmMatch = horaTexto.match(/(\d{1,2}):(\d{2})\s*(AM|PM|A\.M\.|P\.M\.)/i);
      if (ampmMatch) {
        let [, horas, minutos, periodo] = ampmMatch;
        let horasNum = parseInt(horas);
        
        if (periodo.toUpperCase().includes('P') && horasNum !== 12) {
          horasNum += 12;
        } else if (periodo.toUpperCase().includes('A') && horasNum === 12) {
          horasNum = 0;
        }
        
        return `${horasNum.toString().padStart(2, '0')}:${minutos}`;
      }
      
      return horaTexto;
    } catch (error) {
      console.error(`❌ Error normalizando hora ${horaTexto}:`, error);
      return horaTexto;
    }
  };

  const normalizarHoraParaEnvio = (hora: string): string => {
    if (!hora) return "00:00:00";
    
    if (/^\d{2}:\d{2}:\d{2}$/.test(hora)) {
      return hora;
    }
    
    if (/^\d{2}:\d{2}$/.test(hora)) {
      return `${hora}:00`;
    }
    
    if (/^\d{1}:\d{2}$/.test(hora)) {
      return `0${hora}:00`;
    }
    
    return `${hora.slice(0, 5)}:00`;
  };

  function parseValorMonetario(valor: string): number {
    const limpio = valor
      .replace(/[^0-9.,]/g, "")
      .replace(/\.(?=\d{3,})/g, "")
      .replace(",", ".");
    const num = parseFloat(limpio);
    return isNaN(num) ? 0 : num;
  }

  // Mantener las funciones existentes para manejo de archivos y pagos
  const handleFileChange = async (e: React.ChangeEvent<HTMLInputElement>) => {
    const file = e.target.files?.[0] || null;
    setArchivo(file);
    setValidacionIA(null);
    setCalidadOCR(0);
    
    if (!file) return;

    setAnalizando(true);
    const formData = new FormData();
    formData.append("file", file);

    try {
      const response = await fetch("https://api.x-cargo.co/ocr/extraer", {
        method: "POST",
        body: formData,
      });

      if (!response.ok) {
        const errorText = await response.text();
        throw new Error(`HTTP ${response.status}: ${errorText}`);
      }

      const result: OCRResponse = await response.json();

      if (result.error) {
        alert(`❌ Error en OCR: ${result.mensaje || 'Error desconocido'}`);
        return;
      }

      const data = result.datos_extraidos;
      
      if (data && Object.keys(data).length > 0) {
        const datosLimpios = {
          valor: data.valor || "",
          fecha: convertirFechaAISO(data.fecha || ""),
          hora: normalizarHora(data.hora || ""),
          tipo: data.tipo || data.entidad || "",
          entidad: data.entidad || "",
          referencia: data.referencia || "",
        };

        setDatosManuales(datosLimpios);

        if (result.validacion_ia) {
          setValidacionIA(result.validacion_ia);
          
          const { score_confianza, errores_detectados } = result.validacion_ia;
          
          if (errores_detectados && Array.isArray(errores_detectados) && errores_detectados.length > 0) {
            console.warn("⚠️ Errores detectados:", errores_detectados);
            alert(`⚠️ OCR completado con advertencias:\n${errores_detectados.join('\n')}\n\nPor favor verifica los datos extraídos.`);
          } else if (score_confianza < 70) {
            console.warn(`⚠️ Confianza baja: ${score_confianza}%`);
            alert(`⚠️ Confianza baja (${score_confianza}%). Por favor verifica los datos.`);
          }
        }

        if (result.estadisticas?.calidad_imagen) {
          setCalidadOCR(result.estadisticas.calidad_imagen);
        }

      } else {
        console.warn("⚠️ No se extrajeron datos válidos del comprobante");
        alert("⚠️ No se pudieron extraer datos del comprobante.\n\nPuedes ingresar los datos manualmente.");
      }

    } catch (err: any) {
      console.error("❌ Error al extraer datos:", err);
      alert(`❌ Error al procesar el comprobante: ${err.message}\n\nPuedes ingresar los datos manualmente.`);
    } finally {
      setAnalizando(false);
    }
  };  // 🔥 FUNCIÓN MEJORADA: Validación robusta de duplicados
  const validarDuplicado = (nuevosDatos: DatosPago): { esDuplicado: boolean; mensaje: string } => {
    const referencia = nuevosDatos.referencia.trim();
    const valor = parseValorMonetario(nuevosDatos.valor);
    const fecha = nuevosDatos.fecha.trim();
    
    // Buscar pagos con la misma referencia
    const pagosConMismaReferencia = pagosCargados.filter(
      (p) => p.datos.referencia.trim() === referencia
    );

    if (pagosConMismaReferencia.length === 0) {
      // No hay pagos con esta referencia, está bien
      return { esDuplicado: false, mensaje: "" };
    }

    // Si hay pagos con la misma referencia, validar valor + fecha para detectar duplicados exactos
    const duplicadoExacto = pagosConMismaReferencia.find((p) => {
      const valorExistente = parseValorMonetario(p.datos.valor);
      const fechaExistente = p.datos.fecha.trim();
      
      return valorExistente === valor && fechaExistente === fecha;
    });

    if (duplicadoExacto) {
      return { 
        esDuplicado: true, 
        mensaje: `❌ DUPLICADO DETECTADO\n\nYa existe un pago con exactamente los mismos datos:\n• Referencia: ${referencia}\n• Valor: $${valor.toLocaleString()}\n• Fecha: ${fecha}\n\nEste sí es un duplicado real y no se puede agregar.` 
      };
    }

    // Si tiene la misma referencia pero diferente valor o fecha, es posible que sea válido
    // Mostrar los detalles y pedir confirmación
    const pagoExistente = pagosConMismaReferencia[0];
    const valorExistente = parseValorMonetario(pagoExistente.datos.valor);
    const fechaExistente = pagoExistente.datos.fecha.trim();
    
    const continuar = window.confirm(
      `⚠️ ATENCIÓN: Referencia repetida pero con datos diferentes\n\n` +
      `PAGO YA REGISTRADO:\n` +
      `• Referencia: ${referencia}\n` +
      `• Valor: $${valorExistente.toLocaleString()}\n` +
      `• Fecha: ${fechaExistente}\n\n` +
      `PAGO QUE INTENTAS AGREGAR:\n` +
      `• Referencia: ${referencia}\n` +
      `• Valor: $${valor.toLocaleString()}\n` +
      `• Fecha: ${fecha}\n\n` +
      `¿Son realmente pagos diferentes con la misma referencia?\n` +
      `(Por ejemplo: abonos parciales, pagos fraccionados, etc.)\n\n` +
      `✅ CONTINUAR si son pagos válidos diferentes\n` +
      `❌ CANCELAR si es un error`
    );

    return { 
      esDuplicado: !continuar, 
      mensaje: continuar ? "" : "⚠️ Operación cancelada. Revisa los datos antes de intentar nuevamente." 
    };
  };

  const agregarPago = () => {
    const campos = Object.entries(datosManuales);
    for (const [key, val] of campos) {
      if (typeof val !== "string" || val.trim() === "") {
        alert(`El campo "${key}" es obligatorio`);
        return;
      }
    }

    if (!archivo) {
      alert("Debes adjuntar el comprobante de pago.");
      return;
    }

    // 🔥 NUEVA VALIDACIÓN: Usar la función mejorada de duplicados
    const validacion = validarDuplicado(datosManuales);
    if (validacion.esDuplicado) {
      alert(validacion.mensaje);
      return;
    }

    setPagosCargados((prev) => [...prev, { datos: datosManuales, archivo }]);
    setDatosManuales({
      valor: "",
      fecha: "",
      hora: "",
      tipo: "",
      entidad: "",
      referencia: "",
    });
    setArchivo(null);
    setValidacionIA(null);
    setCalidadOCR(0);
  };

  const eliminarPago = (referencia: string) => {
    setPagosCargados((prev) =>
      prev.filter((p) => p.datos.referencia !== referencia)
    );
  };

  // Función de registro de pagos (mantener la existente)
  const registrarTodosLosPagos = async () => {
    const totales = calcularTotales();

    if (totales.faltante > 0) {
      if (usarBonos && bonoSeleccionado && bonoSeleccionado.length > 0) {
        const usar = confirm(`Faltan $${totales.faltante.toLocaleString()}. ¿Deseas aplicar tus bonos disponibles?`);
        if (usar) {
          const bonosData = {
            bonos_utilizados: Array.isArray(bonoSeleccionado) ? bonoSeleccionado.map((bonoId: any) => {
              const bono = bonos?.detalles.find(b => b.id === bonoId);
              return {
                bono_id: bonoId,
                valor_utilizado: bono?.saldo_disponible || 0
              };
            }) : [],
            total_bonos: montoBonosUsar,
            guias: guias.map(g => ({
              referencia: g.referencia,
              tracking: g.tracking || g.referencia,
              liquidacion_id: g.liquidacion_id
            }))
          };

          const responseBonos = await fetch("https://api.x-cargo.co/pagos/aplicar-bonos", {
            method: "POST",
            headers: {
              'Authorization': `Bearer ${getToken()}`,
              'Content-Type': 'application/json'
            },
            body: JSON.stringify(bonosData)
          });

          if (!responseBonos.ok) {
            const errorBonos = await responseBonos.json();
            throw new Error(`Error aplicando bonos: ${errorBonos.detail}`);
          }

          const resultBonos = await responseBonos.json();
          console.log("✅ Bonos aplicados exitosamente:", resultBonos.referencia_pago);
        } else {
          return;
        }
      } else {
        alert(`Faltan ${totales.faltante.toLocaleString()} para cubrir el total de las guías.`);
        return;
      }
    }

    setCargando(true);

    try {
      let referenciaBonos = null;
      if (usarBonos && bonoSeleccionado && bonoSeleccionado.length > 0) {
        console.log("🎯 Aplicando bonos...");
        
        const bonosData = {
          bonos_utilizados: Array.isArray(bonoSeleccionado) ? bonoSeleccionado.map((bonoId: string) => {
            const bono = bonos?.detalles.find(b => b.id === bonoId);
            return {
              bono_id: bonoId,
              valor_utilizado: bono?.saldo_disponible || 0
            };
          }) : [],
          total_bonos: montoBonosUsar,
          guias: guias.map(g => ({
            referencia: g.referencia,
            tracking: g.tracking || g.referencia,
            liquidacion_id: g.liquidacion_id
          }))
        };

        const responseBonos = await fetch("https://api.x-cargo.co/pagos/aplicar-bonos", {
          method: "POST",
          headers: {
            'Authorization': `Bearer ${getToken()}`,
            'Content-Type': 'application/json'
          },
          body: JSON.stringify(bonosData)
        });

        if (!responseBonos.ok) {
          const errorBonos = await responseBonos.json();
          throw new Error(`Error aplicando bonos: ${errorBonos.detail}`);
        }

        const resultBonos = await responseBonos.json();
        referenciaBonos = resultBonos.referencia_pago;
        console.log("✅ Bonos aplicados exitosamente:", referenciaBonos);
      }

      if (pagosCargados.length > 0) {
        console.log("💳 Registrando pagos en efectivo/transferencia...");
        
        for (const p of pagosCargados) {
          const formData = new FormData();
          const usuario = JSON.parse(localStorage.getItem("user")!);
          const correo = usuario.email;

          const guiasConCliente = guias.map((g) => {
            const guiaObj: any = {
              referencia: String(g.referencia).trim(),
              valor: Number(g.valor),
              cliente: g.cliente || "Sin Cliente",
            };

            if (g.liquidacion_id) {
              guiaObj.liquidacion_id = g.liquidacion_id;
            }

            const trackingStr = g.tracking ? String(g.tracking).trim() : "";
            if (trackingStr && 
                trackingStr.toLowerCase() !== "null" && 
                trackingStr.toLowerCase() !== "undefined" &&
                trackingStr !== "") {
              guiaObj.tracking = trackingStr;
            } else {
              guiaObj.tracking = g.referencia;
            }

            return guiaObj;
          });

          formData.append("correo", correo);
          formData.append("valor_pago_str", parseValorMonetario(p.datos.valor).toString());
          formData.append("fecha_pago", p.datos.fecha);
          formData.append("hora_pago", normalizarHoraParaEnvio(p.datos.hora));
          formData.append("tipo", p.datos.tipo);
          formData.append("entidad", p.datos.entidad);
          formData.append("referencia", p.datos.referencia);
          formData.append("guias", JSON.stringify(guiasConCliente));
          formData.append("comprobante", p.archivo);

          if (referenciaBonos && montoBonosUsar > 0) {
            formData.append("bonos_aplicados", montoBonosUsar.toString());
            formData.append("referencia_bonos", referenciaBonos);
          }

          const endpoint = (referenciaBonos && montoBonosUsar > 0) 
            ? "https://api.x-cargo.co/pagos/registrar-conductor-con-bonos"
            : "https://api.x-cargo.co/pagos/registrar-conductor";

          const response = await fetch(endpoint, {
            method: "POST",
            body: formData,
          });

          const result = await response.json();
          if (!response.ok) {
            throw new Error(result.detail || "Error al registrar pago");
          }

          console.log("✅ Pago registrado:", result);
        }
      }

      if (pagosCargados.length === 0 && usarBonos && montoBonosUsar > 0) {
        console.log("🎯 Solo bonos aplicados - registro completado");
      }

      const mensajeExito = (() => {
        if (pagosCargados.length > 0 && usarBonos && montoBonosUsar > 0) {
          return `✅ Pago híbrido registrado: ${pagosCargados.length} comprobante(s) por ${totales.totalPagosEfectivo.toLocaleString()} + bonos por ${montoBonosUsar.toLocaleString()}.`;
        } else if (pagosCargados.length > 0) {
          return `✅ ${pagosCargados.length} pago(s) en efectivo registrado(s) por ${totales.totalPagosEfectivo.toLocaleString()}.`;
        } else if (usarBonos && montoBonosUsar > 0) {
          return `✅ Pago con bonos registrado: ${montoBonosUsar.toLocaleString()}.`;
        } else {
          return "✅ Procesamiento completado.";
        }
      })();

      alert(mensajeExito);
      navigate("/conductor/pagos");

    } catch (error: any) {
      console.error("❌ Error registrando pagos:", error);
      alert(`❌ Error: ${error.message}`);
    } finally {
      setCargando(false);
    }
  };

  // Mantener las funciones auxiliares existentes
  const getConfianzaColor = (score: number) => {
    if (score >= 85) return "#22c55e";
    if (score >= 70) return "#3b82f6";
    if (score >= 50) return "#f59e0b";
    return "#ef4444";
  };

  const toggleBono = (bonoId: string) => {
    const bonoAUsar = bonosDisponibles.find(b => b.id === bonoId);
    if (!bonoAUsar) return;

    if (bonoSeleccionado === bonoId) {
      setBonoSeleccionado(null);
      setUsarBonos(false);
    } else {
      setBonoSeleccionado(bonoId);
      setUsarBonos(true);
    }
  };

  // Función para manejar la selección de bonos
  const handleSeleccionBono = (bonoId: string) => {
    if (bonoSeleccionado === bonoId) {
      setBonoSeleccionado(null);
      setUsarBonos(false);
    } else {
      const bonoAUsar = bonosDisponibles.find(b => b.id === bonoId);
      if (bonoAUsar) {
        setBonoSeleccionado(bonoId);
        setUsarBonos(true);
      }
    }
  };

  // Función para registrar un pago con manejo de bonos
  const registrarPago = async () => {
    if (cargando) return;
    setCargando(true);

    try {
      const totales = calcularTotales();

      // Si hay faltante y no se están usando bonos disponibles
      if (totales.faltante > 0 && !usarBonos) {
        const usarBonosDisponibles = window.confirm(
          `Falta cubrir $${totales.faltante.toLocaleString()}. ` +
          `Tienes $${saldoBonosTotal.toLocaleString()} en bonos disponibles. ` +
          `¿Deseas usarlos?`
        );
        if (usarBonosDisponibles) {
          setUsarBonos(true);
          return;
        }
      }

      // Si el pago es insuficiente
      if (totales.faltante > 0) {
        alert(`El monto total pagado ($${totales.totalCubierto.toLocaleString()}) ` +
              `es menor al valor requerido ($${total.toLocaleString()})`);
        return;
      }

      // Preparar datos del pago
      const formData = new FormData();
      
      // Agregar archivos de comprobantes
      pagosCargados.forEach((pago, index) => {
        formData.append(`comprobantes`, pago.archivo);
        formData.append(`datos_pago_${index}`, JSON.stringify(pago.datos));
      });

      // Agregar información de bonos si se están usando
      if (usarBonos && bonoSeleccionado) {
        formData.append('bono_usado', bonoSeleccionado);
        const bonoAplicado = bonosDisponibles.find(b => b.id === bonoSeleccionado);
        if (bonoAplicado) {
          formData.append('valor_bono_usado', bonoAplicado.saldo_disponible.toString());
        }
      }

      // Agregar guías y totales
      formData.append('guias', JSON.stringify(guias));
      formData.append('total_efectivo', totales.totalPagosEfectivo.toString());
      formData.append('total_bonos', totales.totalBonos.toString());
      formData.append('sobrante', totales.sobrante.toString());

      // Enviar al backend
      const response = await fetch('https://api.x-cargo.co/pagos/registrar-conductor', {
        method: 'POST',
        body: formData,
        headers: {
          'Authorization': `Bearer ${localStorage.getItem("token") || ""}`
        }
      });

      if (!response.ok) {
        throw new Error('Error registrando el pago');
      }

      const result = await response.json();

      // Si se generó un nuevo bono por sobrante
      if (result.bono_generado) {
        alert(`¡Pago registrado exitosamente!\n\n` +
              `Se ha generado un bono por $${result.bono_generado.valor_bono.toLocaleString()} ` +
              `que podrás usar en tus próximos pagos.`);
      } else {
        alert('¡Pago registrado exitosamente!');
      }

      navigate('/conductor/pagos');

    } catch (error: any) {
      console.error('❌ Error registrando pago:', error);
      alert(`Error: ${error.message}`);
    } finally {
      setCargando(false);
    }
  };

  // Cargar bonos disponibles al inicio
  useEffect(() => {
    const cargarBonos = async () => {
      try {
        const response = await fetch('https://api.x-cargo.co/pagos/bonos-disponibles', {
          headers: {
            'Authorization': `Bearer ${getToken()}`
          }
        });
        
        if (!response.ok) throw new Error('Error cargando bonos');
        
        const data = await response.json();
        setBonosDisponibles(data.bonos || []);
        setSaldoBonosTotal(data.total_disponible || 0);
      } catch (error) {
        console.error('Error cargando bonos:', error);
      }
    };

    cargarBonos();
  }, []);

  return (
    <div className="registrar-pago">
      <h1>Registrar Pago</h1>      {/* Resumen de guías */}
      <div className="tabla-guias">
        <h2>Guías a Pagar</h2>
        <table>
          <thead>
            <tr>
              <th>Referencia</th>
              <th>Valor</th>
            </tr>
          </thead>
          <tbody>
            {guias.map((guia) => (
              <tr key={guia.referencia}>
                <td>{guia.referencia}</td>
                <td>${guia.valor.toLocaleString()}</td>
              </tr>
            ))}
          </tbody>
          <tfoot>
            <tr>
              <td><strong>Total a Pagar:</strong></td>
              <td><strong>${total.toLocaleString()}</strong></td>
            </tr>
          </tfoot>
        </table>
      </div>      {/* Sección de Bonos Disponibles */}
      {saldoBonosTotal > 0 && (
        <div className="seccion-bonos">
          <h3>💰 Bonos Disponibles</h3>
          <div className="bonos-disponibles-pago">
            <div className="bonos-header-pago">
              <span>Saldo total en bonos: ${saldoBonosTotal.toLocaleString()}</span>
            </div>
            
            <div className="bonos-lista">
              {bonosDisponibles.map((bono) => (
                <div 
                  key={bono.id} 
                  className={`bono-checkbox ${bonoSeleccionado === bono.id ? 'seleccionado' : ''}`}
                  onClick={() => handleSeleccionBono(bono.id)}
                >
                  <input
                    type="radio"
                    name="bonoSeleccionado"
                    checked={bonoSeleccionado === bono.id}
                    onChange={() => handleSeleccionBono(bono.id)}
                  />
                  <div className="bono-info-seleccion">
                    <div className="bono-tipo-sel">
                      {bono.tipo_bono}
                    </div>
                    <div className="bono-valor-sel">
                      ${bono.saldo_disponible.toLocaleString()}
                    </div>
                    <div className="bono-desc-sel">
                      Generado: {new Date(bono.fecha_generacion).toLocaleDateString()}
                      {bono.descripcion && <span> - {bono.descripcion}</span>}
                    </div>
                  </div>
                </div>
              ))}
            </div>

            {bonoSeleccionado && (
              <div className="bonos-seleccionados-resumen">
                <strong>Bono Seleccionado: ${montoBonosUsar.toLocaleString()}</strong>
                {montoBonosUsar >= total ? (
                  <div style={{ color: '#059669', marginTop: '0.5rem' }}>
                    ✅ Cubre el total requerido
                  </div>
                ) : (
                  <div style={{ color: '#dc2626', marginTop: '0.5rem' }}>
                    ⚠️ Falta ${(total - montoBonosUsar).toLocaleString()}
                  </div>
                )}
              </div>
            )}
          </div>
        </div>
      )}      {/* Resumen de Pago */}
      <div className="resumen-total-con-bonos">
        <h3>💳 Resumen de Pago</h3>
        {(() => {
          const totales = calcularTotales();
          return (
            <div className="resumen-desglose">
              <div className="linea-resumen">
                <span>Total Pagos en Efectivo:</span>
                <span>${totales.totalPagosEfectivo.toLocaleString()}</span>
              </div>
              {totales.totalBonos > 0 && (
                <div className="linea-resumen bonos-aplicados">
                  <span className="texto-bono">Total Bonos Aplicados:</span>
                  <span className="texto-bono">${totales.totalBonos.toLocaleString()}</span>
                </div>
              )}
              <hr className="divisor-resumen" />
              <div className="linea-resumen total-final">
                <span>Total Cubierto:</span>
                <span>${totales.totalCubierto.toLocaleString()}</span>
              </div>
              {totales.faltante > 0 && (
                <div className="linea-resumen faltante">
                  <span className="texto-faltante">Faltante:</span>
                  <span className="texto-faltante">${totales.faltante.toLocaleString()}</span>
                </div>
              )}
              {totales.sobrante > 0 && (
                <div className="linea-resumen exito">
                  <span className="texto-exito">Sobrante (se convertirá en bono):</span>
                  <span className="texto-exito">${totales.sobrante.toLocaleString()}</span>
                </div>
              )}
            </div>
          );
        })()}
      </div>

      {/* 🔥 NUEVO: Selector de modo de pago */}
      <div className="modo-pago-selector" style={{ 
        margin: "2rem 0", 
        padding: "1.5rem", 
        backgroundColor: "#f8fafc", 
        borderRadius: "12px",
        border: "2px solid #e5e7eb"
      }}>
        <h3 style={{ margin: "0 0 1rem 0", color: "#1f2937" }}>💳 Selecciona el modo de pago</h3>
        
        <div className="opciones-pago" style={{ 
          display: "flex", 
          gap: "1rem", 
          flexWrap: "wrap",
          marginBottom: "1rem"
        }}>
          <label className="opcion-pago" style={{ 
            display: "flex", 
            alignItems: "center", 
            gap: "0.5rem",
            padding: "0.75rem 1rem",
            backgroundColor: modoPago === 'comprobante' ? "#3b82f6" : "#ffffff",
            color: modoPago === 'comprobante' ? "#ffffff" : "#374151",
            border: "2px solid #d1d5db",
            borderRadius: "8px",
            cursor: "pointer",
            transition: "all 0.2s ease",
            minWidth: "180px",
            justifyContent: "center"
          }}>
            <input
              type="radio"
              name="modoPago"
              value="comprobante"
              checked={modoPago === 'comprobante'}
              onChange={() => handleModoPagoChange('comprobante')}
              style={{ display: "none" }}
            />
            <span>📄 Solo Comprobante</span>
          </label>

          {bonos && bonos.disponible >= 0 && (
            <>
              <label className="opcion-pago" style={{ 
                display: "flex", 
                alignItems: "center", 
                gap: "0.5rem",
                padding: "0.75rem 1rem",
                backgroundColor: modoPago === 'bono' ? "#059669" : "#ffffff",
                color: modoPago === 'bono' ? "#ffffff" : "#374151",
                border: "2px solid #d1d5db",
                borderRadius: "8px",
                cursor: "pointer",
                transition: "all 0.2s ease",
                minWidth: "180px",
                justifyContent: "center"
              }}>
                <input
                  type="radio"
                  name="modoPago"
                  value="bono"
                  checked={modoPago === 'bono'}
                  onChange={() => handleModoPagoChange('bono')}
                  style={{ display: "none" }}
                />
                <span>💰 Solo Bonos</span>
              </label>

              <label className="opcion-pago" style={{ 
                display: "flex", 
                alignItems: "center", 
                gap: "0.5rem",
                padding: "0.75rem 1rem",
                backgroundColor: modoPago === 'mixto' ? "#7c3aed" : "#ffffff",
                color: modoPago === 'mixto' ? "#ffffff" : "#374151",
                border: "2px solid #d1d5db",
                borderRadius: "8px",
                cursor: "pointer",
                transition: "all 0.2s ease",
                minWidth: "180px",
                justifyContent: "center"
              }}>
                <input
                  type="radio"
                  name="modoPago"
                  value="mixto"
                  checked={modoPago === 'mixto'}
                  onChange={() => handleModoPagoChange('mixto')}
                  style={{ display: "none" }}
                />
                <span>🔄 Mixto (Bono + Comprobante)</span>
              </label>
            </>
          )}
        </div>

        {/* Descripción del modo seleccionado */}
        <div className="descripcion-modo" style={{ 
          padding: "1rem", 
          backgroundColor: "#ffffff", 
          borderRadius: "8px",
          fontSize: "0.9rem",
          color: "#6b7280"
        }}>
          {modoPago === 'comprobante' && (
            <p style={{ margin: 0 }}>
              📄 <strong>Solo Comprobante:</strong> Registra el pago completo con comprobantes de transferencia, consignación o Nequi.
            </p>
          )}
          {modoPago === 'bono' && (
            <p style={{ margin: 0 }}>
              💰 <strong>Solo Bonos:</strong> Utiliza únicamente tus bonos disponibles para cubrir el total de las guías.
            </p>
          )}
          {modoPago === 'mixto' && (
            <p style={{ margin: 0 }}>
              🔄 <strong>Pago Mixto:</strong> Combina bonos con comprobantes para cubrir el total. Ideal cuando tus bonos no cubren todo el monto.
            </p>
          )}
        </div>
      </div>

      {/* 🔥 SECCIÓN DE BONOS - Solo mostrar según el modo */}
      {(modoPago === 'bono' || modoPago === 'mixto') && bonos && bonos.disponible > 0 && (
        <div className="seccion-bonos">
          <h3>💰 Bonos Disponibles</h3>
          <div className="bonos-disponibles-pago">
            <div className="bonos-header-pago">
              <span>Total bonos disponibles: ${bonos.disponible.toLocaleString()}</span>
              {modoPago === 'bono' && (
                <div style={{ fontSize: "0.9rem", color: "#059669", marginTop: "0.5rem" }}>
                  ✅ Modo solo bonos activado
                </div>
              )}
            </div>
            
            <div className="bonos-seleccion">
              <h4>Selecciona los bonos a usar:</h4>
              {bonos.detalles.map((bono: any) => (
                <div key={bono.id} className="bono-seleccionable">
                  <label className="bono-checkbox">
                    <input
                      type="checkbox"
                      checked={bonoSeleccionado ? bonoSeleccionado.includes(bono.id) : false}
                      onChange={() => toggleBono(bono.id)}
                    />
                    <div className="bono-info-seleccion">
                      <span className="bono-tipo-sel">{bono.tipo}</span>
                      <span className="bono-valor-sel">${bono.saldo_disponible.toLocaleString()}</span>
                      <small className="bono-desc-sel">{bono.descripcion}</small>
                    </div>
                  </label>
                </div>
              ))}
              
              {bonoSeleccionado && bonoSeleccionado.length > 0 && (
                <div className="bonos-seleccionados-resumen">
                  <strong>Bonos seleccionados: ${montoBonosUsar.toLocaleString()}</strong>
                  {modoPago === 'bono' && montoBonosUsar < total && (
                    <div style={{ color: "#dc2626", fontSize: "0.9rem", marginTop: "0.5rem" }}>
                      ⚠️ Faltan ${(total - montoBonosUsar).toLocaleString()} para cubrir el total
                    </div>
                  )}
                  {modoPago === 'bono' && montoBonosUsar >= total && (
                    <div style={{ color: "#059669", fontSize: "0.9rem", marginTop: "0.5rem" }}>
                      ✅ Total cubierto con bonos
                    </div>
                  )}
                </div>
              )}
            </div>
          </div>
        </div>
      )}      {/* 🔥 MEJORADO: Lista de pagos cargados con validación de duplicados */}
      {pagosCargados.length > 0 && (
        <div className="pagos-cargados">
          <h3>📄 Comprobantes Cargados ({pagosCargados.length})</h3>
          
          {/* Alerta si hay referencias repetidas */}
          {(() => {
            const referenciasRepetidas = pagosCargados
              .map(p => p.datos.referencia.trim())
              .filter((ref, index, arr) => arr.indexOf(ref) !== index);
            
            if (referenciasRepetidas.length > 0) {
              const referenciasUnicas = [...new Set(referenciasRepetidas)];
              return (
                <div className="alerta-referencias-repetidas">
                  <span>
                    Se detectaron referencias repetidas: <strong>{referenciasUnicas.join(', ')}</strong>
                    <br />
                    Esto puede ser válido para pagos fraccionados o abonos parciales.
                  </span>
                </div>
              );
            }
            return null;
          })()}

          <table>
            <thead>
              <tr>
                <th>Valor</th>
                <th>Fecha</th>
                <th>Hora</th>
                <th>Entidad</th>
                <th>Referencia</th>
                <th>Comprobante</th>
                <th>Acción</th>
              </tr>
            </thead>            <tbody>
              {pagosCargados.map((p, idx) => {
                // 🔥 NUEVO: Detectar si esta referencia se repite
                const referenciasIguales = pagosCargados.filter(pago => 
                  pago.datos.referencia.trim() === p.datos.referencia.trim()
                ).length;
                const esReferenciaRepetida = referenciasIguales > 1;
                
                return (
                  <tr key={idx} className={esReferenciaRepetida ? 'referencia-repetida' : ''}>
                    <td>${parseValorMonetario(p.datos.valor).toLocaleString("es-CO")}</td>
                    <td>{p.datos.fecha}</td>
                    <td>{p.datos.hora}</td>
                    <td>{p.datos.entidad}</td>
                    <td>
                      {p.datos.referencia}
                      {esReferenciaRepetida && (
                        <span 
                          className="indicador-repetida" 
                          title={`Esta referencia se repite ${referenciasIguales} veces en la lista`}
                          style={{
                            marginLeft: '8px',
                            backgroundColor: '#fbbf24',
                            color: '#92400e',
                            padding: '2px 6px',
                            borderRadius: '4px',
                            fontSize: '12px',
                            fontWeight: 'bold'
                          }}
                        >
                          ⚠️ x{referenciasIguales}
                        </span>
                      )}
                    </td>
                    <td>
                      <a
                        href={URL.createObjectURL(p.archivo)}
                        target="_blank"
                        rel="noopener noreferrer"
                      >
                        Ver
                      </a>
                    </td>
                    <td>
                      <button onClick={() => eliminarPago(p.datos.referencia)}>
                        🗑 Eliminar
                      </button>
                    </td>
                  </tr>
                );
              })}
            </tbody>
          </table>
        </div>
      )}

      {/* 🔥 BOTÓN DE REGISTRO - Mejorado con validaciones por modo */}
      {puedeProcessarPago() && (
        <div style={{ margin: "2rem 0", textAlign: "center" }}>
          <button
            className="boton-registrar"
            onClick={registrarTodosLosPagos}
            disabled={cargando}
            style={{
              backgroundColor: "#059669",
              color: "white",
              padding: "1rem 2rem",
              fontSize: "1.1rem",
              border: "none",
              borderRadius: "8px",
              cursor: cargando ? "not-allowed" : "pointer",
              opacity: cargando ? 0.6 : 1
            }}
          >
            {cargando ? "Procesando..." : (() => {
              switch (modoPago) {
                case 'comprobante':
                  return `✅ Registrar pago con comprobante (${totales.totalPagosEfectivo.toLocaleString()})`;
                case 'bono':
                  return `✅ Registrar pago con bonos (${totales.totalBonos.toLocaleString()})`;
                case 'mixto':
                  return `✅ Registrar pago mixto (${totales.totalCubierto.toLocaleString()})`;
                default:
                  return  "✅ Registrar pago"
              }
            })()}
          </button>
        </div>
      )}

      {/* 🔥 FORMULARIO DE COMPROBANTE - Solo mostrar según el modo */}
      {(modoPago === 'comprobante' || modoPago === 'mixto') && (
        <div className="seccion-comprobante">
          <h3>📄 {modoPago === 'mixto' ? 'Comprobante adicional' : 'Comprobante de pago'}</h3>
          
          <form className="formulario-pago" onSubmit={(e) => e.preventDefault()}>
            <div className="input-group">
              <label>Comprobante de pago</label>
              <input
                type="file"
                accept="image/*,application/pdf"
                onChange={handleFileChange}
                required
              />
            </div>

            {analizando && (
              <div style={{ margin: "1rem 0", color: "#2e7d32", fontWeight: "bold" }}>
                <LoadingSpinner size="small" />
                <span style={{ marginLeft: "0.5rem" }}>
                  🤖 Analizando comprobante con IA...
                </span>
              </div>
            )}

            {/* Información de validación IA */}
            {validacionIA && (
              <div className="validacion-ia" style={{
                margin: "1rem 0",
                padding: "1rem",
                border: `2px solid ${getConfianzaColor(validacionIA.score_confianza)}`,
                borderRadius: "8px",
                backgroundColor: "#f8fafc"
              }}>
                <h4 style={{ margin: "0 0 0.5rem 0", color: getConfianzaColor(validacionIA.score_confianza) }}>
                  🤖 Validación IA: {validacionIA.score_confianza}% de confianza
                </h4>
                
                {validacionIA.sugerencias && Array.isArray(validacionIA.sugerencias) && validacionIA.sugerencias.length > 0 && (
                  <div style={{ marginTop: "0.5rem" }}>
                    <strong style={{ color: "#059669" }}>💡 Sugerencias:</strong>
                    <ul style={{ margin: "0.25rem 0", paddingLeft: "1.5rem", fontSize: "0.85rem" }}>
                      {validacionIA.sugerencias.map((sugerencia: string, idx: number) => (
                        <li key={idx} style={{ color: "#059669" }}>{sugerencia}</li>
                      ))}
                    </ul>
                  </div>
                )}
              </div>
            )}

            {/* Mostrar calidad de imagen */}
            {calidadOCR > 0 && (
              <div style={{ 
                margin: "0.5rem 0", 
                fontSize: "0.9rem",
                color: calidadOCR > 70 ? "#059669" : "#dc2626"
              }}>
                📊 Calidad de imagen: {calidadOCR}%
                {calidadOCR < 70 && " - Considera tomar una foto más clara"}
              </div>
            )}

            <div className="datos-extraidos">
              {[
                ["valor", "Valor del pago", "$ 0.00"],
                ["fecha", "Fecha", ""],
                ["hora", "Hora", ""],
                ["entidad", "Entidad", ""],
                ["referencia", "Referencia", ""],
                ["tipo", "Tipo de pago", ""],
              ].map(([key, label, placeholder]) => (
                <div className="input-group" key={key}>
                  <label>{label}</label>
                  {key === "tipo" ? (
                    <select
                      value={datosManuales.tipo}
                      onChange={(e) =>
                        setDatosManuales((prev) => ({
                          ...prev,
                          tipo: e.target.value,
                        }))
                      }
                      required
                    >
                      <option value="">Seleccione...</option>
                      <option value="consignacion">Consignación</option>
                      <option value="Nequi">Nequi</option>
                      <option value="Transferencia">Transferencia</option>
                    </select>
                  ) : (
                    <input
                      type={
                        key === "fecha" ? "date" : key === "hora" ? "time" : "text"
                      }
                      value={datosManuales[key as keyof DatosPago]}
                      onChange={(e) =>
                        setDatosManuales((prev) => ({
                          ...prev,
                          [key]: e.target.value,
                        }))
                      }
                      placeholder={placeholder}
                      required
                    />
                  )}
                </div>
              ))}
            </div>

            {/* Componente de validación */}
            {guias.length > 0 && (
              <ValidadorPago
                guiasSeleccionadas={guias}
                valorConsignado={parseValorMonetario(datosManuales.valor)}
                onValidacionChange={setValidacionPago}
              />
            )}

            {/* Botón para agregar pago individual */}
            <button
              type="button"
              className="boton-registrar"
              onClick={agregarPago}
              disabled={!validacionPago?.valido || analizando}
              style={{
                backgroundColor: validacionPago?.valido ? "#3b82f6" : "#6b7280",
                opacity: validacionPago?.valido && !analizando ? 1 : 0.6,
                margin: "1rem 0"
              }}
            >
              {validacionPago?.valido ? '✅ Agregar comprobante' : '❌ Comprobante inválido'}
            </button>
          </form>
        </div>
      )}

      {/* 🔥 MENSAJE DE ESTADO SEGÚN EL MODO */}
      {!puedeProcessarPago() && (
        <div className="mensaje-estado" style={{
          margin: "2rem 0",
          padding: "1rem",
          backgroundColor: "#fef3c7",
          border: "1px solid #f59e0b",
          borderRadius: "8px",
          color: "#92400e"
        }}>
          {modoPago === 'comprobante' && (
            <p style={{ margin: 0 }}>
              📄 <strong>Faltan comprobantes:</strong> Necesitas agregar comprobantes que cubran ${total.toLocaleString()}.
            </p>
          )}
          {modoPago === 'bono' && (
            <p style={{ margin: 0 }}>
              💰 <strong>Selecciona bonos:</strong> Elige bonos que cubran al menos ${total.toLocaleString()}.
              {bonos && montoBonosUsar > 0 && montoBonosUsar < total && (
                <span style={{ display: "block", marginTop: "0.5rem" }}>
                  Tienes ${montoBonosUsar.toLocaleString()} seleccionados, faltan ${(total - montoBonosUsar).toLocaleString()}.
                </span>
              )}
            </p>
          )}
          {modoPago === 'mixto' && (
            <p style={{ margin: 0 }}>
              🔄 <strong>Completa el pago mixto:</strong> Combina bonos y comprobantes para cubrir ${total.toLocaleString()}.
              {totales.totalCubierto > 0 && (
                <span style={{ display: "block", marginTop: "0.5rem" }}>
                  Tienes ${totales.totalCubierto.toLocaleString()} cubiertos, faltan ${totales.faltante.toLocaleString()}.
                </span>
              )}
            </p>
          )}
        </div>
      )}      {/* Botones de acción */}
      <div className="acciones" style={{
        display: 'flex',
        justifyContent: 'flex-end',
        gap: '1rem',
        marginTop: '2rem'
      }}>
        <button 
          className="boton-secundario"
          onClick={() => navigate('/conductor/pagos')}
          disabled={cargando}
          style={{
            backgroundColor: '#6b7280',
            color: 'white',
            padding: '0.75rem 1.5rem',
            borderRadius: '0.5rem',
            border: 'none',
            cursor: cargando ? 'not-allowed' : 'pointer',
            opacity: cargando ? 0.6 : 1
          }}
        >
          Cancelar
        </button>
        
      </div>

      {cargando && <LoadingSpinner size="medium" />}
    </div>
  );
}

// Función placeholder - implementar según tu lógica de autenticación
function getToken(): string {
  return localStorage.getItem("token") || "";
>>>>>>> 3667e142
}<|MERGE_RESOLUTION|>--- conflicted
+++ resolved
@@ -1,2873 +1,1465 @@
-<<<<<<< HEAD
-import { useLocation, useNavigate } from "react-router-dom";
-import { useState, useEffect } from "react";
-import "../../styles/conductor/FormularioPagoConductor.css";
-import LoadingSpinner from "../../components/LoadingSpinner";
-import ValidadorPago from "../../components/ValidadorPago";
-
-// Tipos de datos
-type Bono = {
-  id: string;
-  tipo_bono: 'SOBRANTE_PAGO';
-  valor_bono: number;
-  saldo_disponible: number;
-  referencia_pago_origen: string;
-  fecha_generacion: string;
-  estado_bono: 'ACTIVO' | 'AGOTADO' | 'VENCIDO' | 'CANCELADO';
-  descripcion?: string;
-};
-
-type BonosState = {
-  disponible: number;
-  detalles: Bono[];
-};
-
-type GuiaPago = { 
-  referencia: string; 
-  valor: number; 
-  tracking?: string; 
-  liquidacion_id?: string; 
-};
-
-type DatosPago = {
-  valor: string;
-  fecha: string;
-  hora: string;
-  tipo: string;
-  entidad: string;
-  referencia: string;
-};
-
-type PagoCompleto = {
-  datos: DatosPago;
-  archivo: File;
-};
-
-type OCRResponse = {
-  datos_extraidos?: {
-    valor?: string;
-    fecha?: string;
-    hora?: string;
-    entidad?: string;
-    referencia?: string;
-    tipo?: string;
-  };
-  validacion_ia?: {
-    score_confianza: number;
-    estado: string;
-    accion_recomendada: string;
-    errores_detectados?: string[];
-    sugerencias?: string[];
-  };
-  estadisticas?: {
-    tiempo_total: number;
-    engine_ganador: string;
-    calidad_imagen: number;
-  };
-  error?: boolean;
-  mensaje?: string;
-};
-
-// 🔥 NUEVO: Tipo de modo de pago
-type ModoPago = 'comprobante' | 'bono' | 'mixto';
-
-
-const usuario = JSON.parse(localStorage.getItem("user")!);
-
-
-
-
-
-export default function RegistrarPago() {
-  const location = useLocation();
-  const navigate = useNavigate();
-
-  const { guias, total, bonos }: { 
-    guias: GuiaPago[]; 
-    total: number; 
-    bonos?: { disponible: number; detalles: any[] } 
-  } = location.state || {
-    guias: [],
-    total: 0,
-    bonos: { disponible: 0, detalles: [] }
-  };
-
-  // 🔥 NUEVO: Estado para modo de pago seleccionado
-  const [modoPago, setModoPago] = useState<ModoPago>('comprobante');
-  const [archivo, setArchivo] = useState<File | null>(null);
-  const [cargando, setCargando] = useState(false);
-  const [analizando, setAnalizando] = useState(false);
-  const [pagosCargados, setPagosCargados] = useState<PagoCompleto[]>([]);
-  const [validacionIA, setValidacionIA] = useState<any>(null);
-  const [calidadOCR, setCalidadOCR] = useState<number>(0);
-  
-  const [datosManuales, setDatosManuales] = useState<DatosPago>({
-    valor: "",
-    fecha: "",
-    hora: "",
-    tipo: "",
-    entidad: "",
-    referencia: "",
-  });
-
-  const [validacionPago, setValidacionPago] = useState<any>(null);
-
-  // Estados para manejo de bonos
-  const [bonosDisponibles, setBonosDisponibles] = useState<Bono[]>([]);
-  const [saldoBonosTotal, setSaldoBonosTotal] = useState<number>(0);
-  const [usarBonos, setUsarBonos] = useState<boolean>(false);
-  const [bonoSeleccionado, setBonoSeleccionado] = useState<string | null>(null);
-
-  // Calcular el monto de bonos a usar basado en el bono seleccionado
-  const montoBonosUsar = usarBonos && bonoSeleccionado 
-    ? bonosDisponibles.find(b => b.id === bonoSeleccionado)?.saldo_disponible || 0
-    : 0;
-
-  // Función unificada para calcular totales
-  const calcularTotales = () => {
-    const totalPagosEfectivo = pagosCargados.reduce((sum, p) => {
-      const val = parseValorMonetario(p.datos.valor);
-      return sum + (isNaN(val) ? 0 : val);
-    }, 0);
-    
-    const totalBonos = usarBonos && bonoSeleccionado 
-      ? bonosDisponibles.find(b => b.id === bonoSeleccionado)?.saldo_disponible || 0
-      : 0;
-
-    const totalCubierto = totalPagosEfectivo + totalBonos;
-    const faltante = Math.max(0, total - totalCubierto);
-    const sobrante = Math.max(0, totalCubierto - total);
-    
-    return {
-      totalPagosEfectivo,
-      totalBonos,
-      totalCubierto,
-      faltante,
-      sobrante
-    };
-  };
-
-  console.log(usuario);
-  console.log(calcularTotales().totalBonos.toLocaleString());
-
-  
-  // Eliminar calcularTotalConBonos ya que está duplicado
-  const totales = calcularTotales();
-
-  // 🔥 NUEVA FUNCIÓN: Manejar cambio de modo de pago
-  const handleModoPagoChange = (nuevoModo: ModoPago) => {
-    setModoPago(nuevoModo);
-    
-    // Limpiar estados según el modo seleccionado
-    if (nuevoModo === 'comprobante') {
-      setUsarBonos(false);
-      setBonoSeleccionado(null);
-    } else if (nuevoModo === 'bono') {
-      setUsarBonos(true);
-      // Limpiar comprobantes si solo se van a usar bonos
-      setPagosCargados([]);
-      setArchivo(null);
-      setDatosManuales({
-        valor: "",
-        fecha: "",
-        hora: "",
-        tipo: "",
-        entidad: "",
-        referencia: "",
-      });
-    } else if (nuevoModo === 'mixto') {
-      setUsarBonos(true);
-      // Mantener ambos formularios disponibles
-    }
-  };
-
-  // 🔥 NUEVA FUNCIÓN: Validar si se puede procesar el pago
-  const puedeProcessarPago = () => {
-    const totales = calcularTotales();
-    switch (modoPago) {
-      case 'comprobante':
-        return pagosCargados.length > 0 && totales.totalPagosEfectivo >= total;
-      case 'bono':
-        return usarBonos && totales.totalBonos >= total;
-      case 'mixto':
-        return (pagosCargados.length > 0 || (usarBonos && totales.totalBonos > 0)) && totales.totalCubierto >= total;
-      default:
-        return false;
-    }
-  };
-
-  // Funciones auxiliares (mantener las existentes)
-  const convertirFechaAISO = (fechaTexto: string): string => {
-    if (!fechaTexto) return "";
-    
-    try {
-      if (/^\d{4}-\d{2}-\d{2}$/.test(fechaTexto)) {
-        return fechaTexto;
-      }
-      
-      if (/^\d{1,2}\/\d{1,2}\/\d{4}$/.test(fechaTexto)) {
-        const [dia, mes, año] = fechaTexto.split('/');
-        return `${año}-${mes.padStart(2, '0')}-${dia.padStart(2, '0')}`;
-      }
-      
-      if (/^\d{1,2}-\d{1,2}-\d{4}$/.test(fechaTexto)) {
-        const [dia, mes, año] = fechaTexto.split('-');
-        return `${año}-${mes.padStart(2, '0')}-${dia.padStart(2, '0')}`;
-      }
-      
-      const fecha = new Date(fechaTexto);
-      if (!isNaN(fecha.getTime())) {
-        return fecha.toISOString().split('T')[0];
-      }
-      
-      console.warn(`⚠️ No se pudo convertir la fecha: ${fechaTexto}`);
-      return "";
-    } catch (error) {
-      console.error(`❌ Error convirtiendo fecha ${fechaTexto}:`, error);
-      return "";
-    }
-  };
-
-  const normalizarHora = (horaTexto: string): string => {
-    if (!horaTexto) return "";
-    
-    try {
-      if (/^\d{1,2}:\d{2}$/.test(horaTexto)) {
-        return horaTexto;
-      }
-      
-      if (/^\d{1,2}:\d{2}:\d{2}$/.test(horaTexto)) {
-        return horaTexto.slice(0, 5);
-      }
-      
-      const ampmMatch = horaTexto.match(/(\d{1,2}):(\d{2})\s*(AM|PM|A\.M\.|P\.M\.)/i);
-      if (ampmMatch) {
-        let [, horas, minutos, periodo] = ampmMatch;
-        let horasNum = parseInt(horas);
-        
-        if (periodo.toUpperCase().includes('P') && horasNum !== 12) {
-          horasNum += 12;
-        } else if (periodo.toUpperCase().includes('A') && horasNum === 12) {
-          horasNum = 0;
-        }
-        
-        return `${horasNum.toString().padStart(2, '0')}:${minutos}`;
-      }
-      
-      return horaTexto;
-    } catch (error) {
-      console.error(`❌ Error normalizando hora ${horaTexto}:`, error);
-      return horaTexto;
-    }
-  };
-
-  const normalizarHoraParaEnvio = (hora: string): string => {
-    if (!hora) return "00:00:00";
-    
-    if (/^\d{2}:\d{2}:\d{2}$/.test(hora)) {
-      return hora;
-    }
-    
-    if (/^\d{2}:\d{2}$/.test(hora)) {
-      return `${hora}:00`;
-    }
-    
-    if (/^\d{1}:\d{2}$/.test(hora)) {
-      return `0${hora}:00`;
-    }
-    
-    return `${hora.slice(0, 5)}:00`;
-  };
-
-  function parseValorMonetario(valor: string): number {
-    const limpio = valor
-      .replace(/[^0-9.,]/g, "")
-      .replace(/\.(?=\d{3,})/g, "")
-      .replace(",", ".");
-    const num = parseFloat(limpio);
-    return isNaN(num) ? 0 : num;
-  }
-
-  // Mantener las funciones existentes para manejo de archivos y pagos
-  const handleFileChange = async (e: React.ChangeEvent<HTMLInputElement>) => {
-    const file = e.target.files?.[0] || null;
-    setArchivo(file);
-    setValidacionIA(null);
-    setCalidadOCR(0);
-    
-    if (!file) return;
-
-    setAnalizando(true);
-    const formData = new FormData();
-    formData.append("file", file);
-
-    try {
-      const response = await fetch("http://127.0.0.1:8000/ocr/extraer", {
-        method: "POST",
-        body: formData,
-      });
-
-      if (!response.ok) {
-        const errorText = await response.text();
-        throw new Error(`HTTP ${response.status}: ${errorText}`);
-      }
-
-      const result: OCRResponse = await response.json();
-
-      if (result.error) {
-        alert(`❌ Error en OCR: ${result.mensaje || 'Error desconocido'}`);
-        return;
-      }
-
-      const data = result.datos_extraidos;
-      
-      if (data && Object.keys(data).length > 0) {
-        const datosLimpios = {
-          valor: data.valor || "",
-          fecha: convertirFechaAISO(data.fecha || ""),
-          hora: normalizarHora(data.hora || ""),
-          tipo: data.tipo || data.entidad || "",
-          entidad: data.entidad || "",
-          referencia: data.referencia || "",
-        };
-
-        setDatosManuales(datosLimpios);
-
-        if (result.validacion_ia) {
-          setValidacionIA(result.validacion_ia);
-          
-          const { score_confianza, errores_detectados } = result.validacion_ia;
-          
-          if (errores_detectados && Array.isArray(errores_detectados) && errores_detectados.length > 0) {
-            console.warn("⚠️ Errores detectados:", errores_detectados);
-            alert(`⚠️ OCR completado con advertencias:\n${errores_detectados.join('\n')}\n\nPor favor verifica los datos extraídos.`);
-          } else if (score_confianza < 70) {
-            console.warn(`⚠️ Confianza baja: ${score_confianza}%`);
-            alert(`⚠️ Confianza baja (${score_confianza}%). Por favor verifica los datos.`);
-          }
-        }
-
-        if (result.estadisticas?.calidad_imagen) {
-          setCalidadOCR(result.estadisticas.calidad_imagen);
-        }
-
-      } else {
-        console.warn("⚠️ No se extrajeron datos válidos del comprobante");
-        alert("⚠️ No se pudieron extraer datos del comprobante.\n\nPuedes ingresar los datos manualmente.");
-      }
-
-    } catch (err: any) {
-      console.error("❌ Error al extraer datos:", err);
-      alert(`❌ Error al procesar el comprobante: ${err.message}\n\nPuedes ingresar los datos manualmente.`);
-    } finally {
-      setAnalizando(false);
-    }
-  };  // 🔥 FUNCIÓN MEJORADA: Validación robusta de duplicados
-  const validarDuplicado = (nuevosDatos: DatosPago): { esDuplicado: boolean; mensaje: string } => {
-    const referencia = nuevosDatos.referencia.trim();
-    const valor = parseValorMonetario(nuevosDatos.valor);
-    const fecha = nuevosDatos.fecha.trim();
-    
-    // Buscar pagos con la misma referencia
-    const pagosConMismaReferencia = pagosCargados.filter(
-      (p) => p.datos.referencia.trim() === referencia
-    );
-
-    if (pagosConMismaReferencia.length === 0) {
-      // No hay pagos con esta referencia, está bien
-      return { esDuplicado: false, mensaje: "" };
-    }
-
-    // Si hay pagos con la misma referencia, validar valor + fecha para detectar duplicados exactos
-    const duplicadoExacto = pagosConMismaReferencia.find((p) => {
-      const valorExistente = parseValorMonetario(p.datos.valor);
-      const fechaExistente = p.datos.fecha.trim();
-      
-      return valorExistente === valor && fechaExistente === fecha;
-    });
-
-    if (duplicadoExacto) {
-      return { 
-        esDuplicado: true, 
-        mensaje: `❌ DUPLICADO DETECTADO\n\nYa existe un pago con exactamente los mismos datos:\n• Referencia: ${referencia}\n• Valor: $${valor.toLocaleString()}\n• Fecha: ${fecha}\n\nEste sí es un duplicado real y no se puede agregar.` 
-      };
-    }
-
-    // Si tiene la misma referencia pero diferente valor o fecha, es posible que sea válido
-    // Mostrar los detalles y pedir confirmación
-    const pagoExistente = pagosConMismaReferencia[0];
-    const valorExistente = parseValorMonetario(pagoExistente.datos.valor);
-    const fechaExistente = pagoExistente.datos.fecha.trim();
-    
-    const continuar = window.confirm(
-      `⚠️ ATENCIÓN: Referencia repetida pero con datos diferentes\n\n` +
-      `PAGO YA REGISTRADO:\n` +
-      `• Referencia: ${referencia}\n` +
-      `• Valor: $${valorExistente.toLocaleString()}\n` +
-      `• Fecha: ${fechaExistente}\n\n` +
-      `PAGO QUE INTENTAS AGREGAR:\n` +
-      `• Referencia: ${referencia}\n` +
-      `• Valor: $${valor.toLocaleString()}\n` +
-      `• Fecha: ${fecha}\n\n` +
-      `¿Son realmente pagos diferentes con la misma referencia?\n` +
-      `(Por ejemplo: abonos parciales, pagos fraccionados, etc.)\n\n` +
-      `✅ CONTINUAR si son pagos válidos diferentes\n` +
-      `❌ CANCELAR si es un error`
-    );
-
-    return { 
-      esDuplicado: !continuar, 
-      mensaje: continuar ? "" : "⚠️ Operación cancelada. Revisa los datos antes de intentar nuevamente." 
-    };
-  };
-
-  const agregarPago = () => {
-    const campos = Object.entries(datosManuales);
-    for (const [key, val] of campos) {
-      if (typeof val !== "string" || val.trim() === "") {
-        alert(`El campo "${key}" es obligatorio`);
-        return;
-      }
-    }
-
-    if (!archivo) {
-      alert("Debes adjuntar el comprobante de pago.");
-      return;
-    }
-
-    // 🔥 NUEVA VALIDACIÓN: Usar la función mejorada de duplicados
-    const validacion = validarDuplicado(datosManuales);
-    if (validacion.esDuplicado) {
-      alert(validacion.mensaje);
-      return;
-    }
-
-    setPagosCargados((prev) => [...prev, { datos: datosManuales, archivo }]);
-    setDatosManuales({
-      valor: "",
-      fecha: "",
-      hora: "",
-      tipo: "",
-      entidad: "",
-      referencia: "",
-    });
-    setArchivo(null);
-    setValidacionIA(null);
-    setCalidadOCR(0);
-  };
-
-  const eliminarPago = (referencia: string) => {
-    setPagosCargados((prev) =>
-      prev.filter((p) => p.datos.referencia !== referencia)
-    );
-  };
-
-  // Función de registro de pagos (mantener la existente)
-  const registrarTodosLosPagos = async () => {
-    const totales = calcularTotales();
-
-    if (totales.faltante > 0) {
-      if (usarBonos && bonoSeleccionado && bonoSeleccionado.length > 0) {
-        const usar = confirm(`Faltan $${totales.faltante.toLocaleString()}. ¿Deseas aplicar tus bonos disponibles?`);
-        if (usar) {
-          const bonosData = {
-            bonos_utilizados: Array.isArray(bonoSeleccionado) ? bonoSeleccionado.map((bonoId: any) => {
-              const bono = bonos?.detalles.find(b => b.id === bonoId);
-              return {
-                bono_id: bonoId,
-                valor_utilizado: bono?.saldo_disponible || 0
-              };
-            }) : [],
-            total_bonos: montoBonosUsar,
-            guias: guias.map(g => ({
-              referencia: g.referencia,
-              tracking: g.tracking || g.referencia,
-              liquidacion_id: g.liquidacion_id
-            }))
-          };
-
-          const responseBonos = await fetch("http://127.0.0.1:8000/pagos/aplicar-bonos", {
-            method: "POST",
-            headers: {
-              'Authorization': `Bearer ${getToken()}`,
-              'Content-Type': 'application/json'
-            },
-            body: JSON.stringify(bonosData)
-          });
-
-          if (!responseBonos.ok) {
-            const errorBonos = await responseBonos.json();
-            throw new Error(`Error aplicando bonos: ${errorBonos.detail}`);
-          }
-
-          const resultBonos = await responseBonos.json();
-          console.log("✅ Bonos aplicados exitosamente:", resultBonos.referencia_pago);
-        } else {
-          return;
-        }
-      } else {
-        alert(`Faltan ${totales.faltante.toLocaleString()} para cubrir el total de las guías.`);
-        return;
-      }
-    }
-
-    setCargando(true);
-
-    try {
-      let referenciaBonos = null;
-      if (usarBonos && bonoSeleccionado && bonoSeleccionado.length > 0) {
-        console.log("🎯 Aplicando bonos...");
-        
-        const bonosData = {
-          bonos_utilizados: Array.isArray(bonoSeleccionado) ? bonoSeleccionado.map((bonoId: string) => {
-            const bono = bonos?.detalles.find(b => b.id === bonoId);
-            return {
-              bono_id: bonoId,
-              valor_utilizado: bono?.saldo_disponible || 0
-            };
-          }) : [],
-          total_bonos: montoBonosUsar,
-          guias: guias.map(g => ({
-            referencia: g.referencia,
-            tracking: g.tracking || g.referencia,
-            liquidacion_id: g.liquidacion_id
-          }))
-        };
-
-        const responseBonos = await fetch("http://127.0.0.1:8000/pagos/aplicar-bonos", {
-          method: "POST",
-          headers: {
-            'Authorization': `Bearer ${getToken()}`,
-            'Content-Type': 'application/json'
-          },
-          body: JSON.stringify(bonosData)
-        });
-
-        if (!responseBonos.ok) {
-          const errorBonos = await responseBonos.json();
-          throw new Error(`Error aplicando bonos: ${errorBonos.detail}`);
-        }
-
-        const resultBonos = await responseBonos.json();
-        referenciaBonos = resultBonos.referencia_pago;
-        console.log("✅ Bonos aplicados exitosamente:", referenciaBonos);
-      }
-
-      if (pagosCargados.length > 0) {
-        console.log("💳 Registrando pagos en efectivo/transferencia...");
-        
-        for (const p of pagosCargados) {
-          const formData = new FormData();
-          const usuario = JSON.parse(localStorage.getItem("user")!);
-          const correo = usuario.email;
-
-          const guiasConCliente = guias.map((g) => {
-            const guiaObj: any = {
-              referencia: String(g.referencia).trim(),
-              valor: Number(g.valor),
-              cliente: "por_definir",
-            };
-
-            if (g.liquidacion_id) {
-              guiaObj.liquidacion_id = g.liquidacion_id;
-            }
-
-            const trackingStr = g.tracking ? String(g.tracking).trim() : "";
-            if (trackingStr && 
-                trackingStr.toLowerCase() !== "null" && 
-                trackingStr.toLowerCase() !== "undefined" &&
-                trackingStr !== "") {
-              guiaObj.tracking = trackingStr;
-            } else {
-              guiaObj.tracking = g.referencia;
-            }
-
-            return guiaObj;
-          });
-
-          formData.append("correo", correo);
-          formData.append("valor_pago_str", parseValorMonetario(p.datos.valor).toString());
-          formData.append("fecha_pago", p.datos.fecha);
-          formData.append("hora_pago", normalizarHoraParaEnvio(p.datos.hora));
-          formData.append("tipo", p.datos.tipo);
-          formData.append("entidad", p.datos.entidad);
-          formData.append("referencia", p.datos.referencia);
-          formData.append("guias", JSON.stringify(guiasConCliente));
-          formData.append("comprobante", p.archivo);
-
-          if (referenciaBonos && montoBonosUsar > 0) {
-            formData.append("bonos_aplicados", montoBonosUsar.toString());
-            formData.append("referencia_bonos", referenciaBonos);
-          }
-
-          const endpoint = (referenciaBonos && montoBonosUsar > 0) 
-            ? "http://127.0.0.1:8000/pagos/registrar-conductor-con-bonos"
-            : "http://127.0.0.1:8000/pagos/registrar-conductor";
-
-          const response = await fetch(endpoint, {
-            method: "POST",
-            body: formData,
-          });
-
-          const result = await response.json();
-          if (!response.ok) {
-            throw new Error(result.detail || "Error al registrar pago");
-          }
-
-          console.log("✅ Pago registrado:", result);
-        }
-      }
-
-      if (pagosCargados.length === 0 && usarBonos && montoBonosUsar > 0) {
-        console.log("🎯 Solo bonos aplicados - registro completado");
-      }
-
-      const mensajeExito = (() => {
-        if (pagosCargados.length > 0 && usarBonos && montoBonosUsar > 0) {
-          return `✅ Pago híbrido registrado: ${pagosCargados.length} comprobante(s) por ${totales.totalPagosEfectivo.toLocaleString()} + bonos por ${montoBonosUsar.toLocaleString()}.`;
-        } else if (pagosCargados.length > 0) {
-          return `✅ ${pagosCargados.length} pago(s) en efectivo registrado(s) por ${totales.totalPagosEfectivo.toLocaleString()}.`;
-        } else if (usarBonos && montoBonosUsar > 0) {
-          return `✅ Pago con bonos registrado: ${montoBonosUsar.toLocaleString()}.`;
-        } else {
-          return "✅ Procesamiento completado.";
-        }
-      })();
-
-      alert(mensajeExito);
-      navigate("/conductor/pagos");
-
-    } catch (error: any) {
-      console.error("❌ Error registrando pagos:", error);
-      alert(`❌ Error: ${error.message}`);
-    } finally {
-      setCargando(false);
-    }
-  };
-
-  // Mantener las funciones auxiliares existentes
-  const getConfianzaColor = (score: number) => {
-    if (score >= 85) return "#22c55e";
-    if (score >= 70) return "#3b82f6";
-    if (score >= 50) return "#f59e0b";
-    return "#ef4444";
-  };
-
-  const toggleBono = (bonoId: string) => {
-    const bonoAUsar = bonosDisponibles.find(b => b.id === bonoId);
-    if (!bonoAUsar) return;
-
-    if (bonoSeleccionado === bonoId) {
-      setBonoSeleccionado(null);
-      setUsarBonos(false);
-    } else {
-      setBonoSeleccionado(bonoId);
-      setUsarBonos(true);
-    }
-  };
-
-  // Función para manejar la selección de bonos
-  const handleSeleccionBono = (bonoId: string) => {
-    if (bonoSeleccionado === bonoId) {
-      setBonoSeleccionado(null);
-      setUsarBonos(false);
-    } else {
-      const bonoAUsar = bonosDisponibles.find(b => b.id === bonoId);
-      if (bonoAUsar) {
-        setBonoSeleccionado(bonoId);
-        setUsarBonos(true);
-      }
-    }
-  };
-
-  // Función para registrar un pago con manejo de bonos
-  const registrarPago = async () => {
-    if (cargando) return;
-    setCargando(true);
-
-    try {
-      const totales = calcularTotales();
-
-      // Si hay faltante y no se están usando bonos disponibles
-      if (totales.faltante > 0 && !usarBonos) {
-        const usarBonosDisponibles = window.confirm(
-          `Falta cubrir $${totales.faltante.toLocaleString()}. ` +
-          `Tienes $${saldoBonosTotal.toLocaleString()} en bonos disponibles. ` +
-          `¿Deseas usarlos?`
-        );
-        if (usarBonosDisponibles) {
-          setUsarBonos(true);
-          return;
-        }
-      }
-
-      // Si el pago es insuficiente
-      if (totales.faltante > 0) {
-        alert(`El monto total pagado ($${totales.totalCubierto.toLocaleString()}) ` +
-              `es menor al valor requerido ($${total.toLocaleString()})`);
-        return;
-      }
-
-      // Preparar datos del pago
-      const formData = new FormData();
-      
-      // Agregar archivos de comprobantes
-      pagosCargados.forEach((pago, index) => {
-        formData.append(`comprobantes`, pago.archivo);
-        formData.append(`datos_pago_${index}`, JSON.stringify(pago.datos));
-      });
-
-      // Agregar información de bonos si se están usando
-      if (usarBonos && bonoSeleccionado) {
-        formData.append('bono_usado', bonoSeleccionado);
-        const bonoAplicado = bonosDisponibles.find(b => b.id === bonoSeleccionado);
-        if (bonoAplicado) {
-          formData.append('valor_bono_usado', bonoAplicado.saldo_disponible.toString());
-        }
-      }
-
-      // Agregar guías y totales
-      formData.append('guias', JSON.stringify(guias));
-      formData.append('total_efectivo', totales.totalPagosEfectivo.toString());
-      formData.append('total_bonos', totales.totalBonos.toString());
-      formData.append('sobrante', totales.sobrante.toString());
-
-      // Enviar al backend
-      const response = await fetch('http://127.0.0.1:8000/pagos/registrar-conductor', {
-        method: 'POST',
-        body: formData,
-        headers: {
-          'Authorization': `Bearer ${localStorage.getItem("token") || ""}`
-        }
-      });
-
-      if (!response.ok) {
-        throw new Error('Error registrando el pago');
-      }
-
-      const result = await response.json();
-
-      // Si se generó un nuevo bono por sobrante
-      if (result.bono_generado) {
-        alert(`¡Pago registrado exitosamente!\n\n` +
-              `Se ha generado un bono por $${result.bono_generado.valor_bono.toLocaleString()} ` +
-              `que podrás usar en tus próximos pagos.`);
-      } else {
-        alert('¡Pago registrado exitosamente!');
-      }
-
-      navigate('/conductor/pagos');
-
-    } catch (error: any) {
-      console.error('❌ Error registrando pago:', error);
-      alert(`Error: ${error.message}`);
-    } finally {
-      setCargando(false);
-    }
-  };
-
-  // Cargar bonos disponibles al inicio
-  useEffect(() => {
-    const cargarBonos = async () => {
-      try {
-        const response = await fetch('http://127.0.0.1:8000/pagos/bonos-disponibles', {
-          headers: {
-            'Authorization': `Bearer ${getToken()}`
-          }
-        });
-        
-        if (!response.ok) throw new Error('Error cargando bonos');
-        
-        const data = await response.json();
-        setBonosDisponibles(data.bonos || []);
-        setSaldoBonosTotal(data.total_disponible || 0);
-      } catch (error) {
-        console.error('Error cargando bonos:', error);
-      }
-    };
-
-    cargarBonos();
-  }, []);
-
-  return (
-    <div className="registrar-pago">
-      <h1 style = {{display:'flex',justifyContent:"space-between"}}>
-      <span style={{ fontSize: '45px' }}> Registrar Pago </span>
-      <span className="tabla-guias"  style={{ fontSize: '25px' }}> 
-        Saldo Disponible: {' '} ${saldoBonosTotal.toLocaleString()}
-      </span>  
-      </h1>
-      <div className="tabla-guias">
-        <h2><span style={{fontSize: 20}}><strong>Guías a Pagar</strong></span></h2>
-        <table>
-          <thead>
-            <tr>
-              <th>Referencia</th>
-              <th>Valor</th>
-            </tr>
-          </thead>
-          <tbody>
-            {guias.map((guia) => (
-              <tr key={guia.referencia}>
-                <td>{guia.referencia}</td>
-                <td>${guia.valor.toLocaleString()}</td>
-              </tr>
-            ))}
-          </tbody>
-          <tfoot>
-            <tr>
-              <td><strong>Total a Pagar:</strong></td>
-              <td><strong>${total.toLocaleString()}</strong></td>
-            </tr>
-          </tfoot>
-        </table>
-      </div>      {/* Sección de Bonos Disponibles */}
-      {saldoBonosTotal > 0 && (
-        <div className="seccion-bonos">
-          <h3>💰 Bonos Disponibles</h3>
-          <div className="bonos-disponibles-pago">
-            <div className="bonos-header-pago">
-              <span>Saldo total en bonos: ${saldoBonosTotal.toLocaleString()}</span>
-            </div>
-            
-            <div className="bonos-lista">
-              {bonosDisponibles.map((bono) => (
-                <div 
-                  key={bono.id} 
-                  className={`bono-checkbox ${bonoSeleccionado === bono.id ? 'seleccionado' : ''}`}
-                  onClick={() => handleSeleccionBono(bono.id)}
-                >
-                  <input
-                    type="radio"
-                    name="bonoSeleccionado"
-                    checked={bonoSeleccionado === bono.id}
-                    onChange={() => handleSeleccionBono(bono.id)}
-                  />
-                  <div className="bono-info-seleccion">
-                    <div className="bono-tipo-sel">
-                      {bono.tipo_bono}
-                    </div>
-                    <div className="bono-valor-sel">
-                      ${bono.saldo_disponible.toLocaleString()}
-                    </div>
-                    <div className="bono-desc-sel">
-                      Generado: {new Date(bono.fecha_generacion).toLocaleDateString()}
-                      {bono.descripcion && <span> - {bono.descripcion}</span>}
-                    </div>
-                  </div>
-                </div>
-              ))}
-            </div>
-
-            {bonoSeleccionado && (
-              <div className="bonos-seleccionados-resumen">
-                <strong>Bono Seleccionado: ${montoBonosUsar.toLocaleString()}</strong>
-                {montoBonosUsar >= total ? (
-                  <div style={{ color: '#059669', marginTop: '0.5rem' }}>
-                    ✅ Cubre el total requerido
-                  </div>
-                ) : (
-                  <div style={{ color: '#dc2626', marginTop: '0.5rem' }}>
-                    ⚠️ Falta ${(total - montoBonosUsar).toLocaleString()}
-                  </div>
-                )}
-              </div>
-            )}
-          </div>
-        </div>
-      )}      {/* Resumen de Pago */}
-      <div className="resumen-total-con-bonos">
-        <h3>💳 Resumen de Pago</h3>
-        {(() => {
-          const totales = calcularTotales();
-          return (
-             <div className="resumen-desglose">
-              <div className="linea-resumen">
-                <span><strong style={{fontSize : 20}}>Total guias:</strong></span>
-                <span className="text-red font-bold" style={{fontSize : 20}}>${total.toLocaleString()}</span>
-              </div>
-              {totales.totalBonos != 0 &&(
-              <div className="linea-resumen">
-                <span><strong style={{fontSize : 20}}>Saldo disponible:</strong></span>
-                <span style={{color: 'green', fontWeight: 'bold', fontSize: 20}}>${totales.totalBonos.toLocaleString()}</span>
-              </div>
-              )}
-
-
-              {totales.totalBonos != totales.faltante &&(  
-                <div className="linea-resumen">           
-                <span style={{fontSize : 20}}><strong>Total comprobantes cargados:</strong></span>
-                <span style={{color: 'green', fontWeight: 'bold', fontSize : 20}}>${totales.totalPagosEfectivo.toLocaleString()}</span>
-              </div>
-              )}
-
-              <hr className="divisor-resumen" />
-              
-              { totales.totalCubierto >= total && (
-                <div className="linea-resumen total-final" >
-                <span style={{fontSize : 20}}><strong> ✅  Total Cubierto:</strong></span>
-                <span style={{fontSize : 20}}><strong>${totales.totalCubierto.toLocaleString()}</strong></span>
-              </div>)}
-              {/*
-              { totales.totalCubierto < total && (
-                <div className="linea-resumen faltante" >
-                <span className="texto-faltante" style={{fontSize : 20}}><strong> ❌  Total No Cubierto:</strong></span>
-                <span className="texto-faltante" style={{fontSize : 20}}><strong>${totales.totalCubierto.toLocaleString()}</strong></span>
-              </div>)}
-              */}
-              {totales.faltante > 0 &&  (
-                <div className="linea-resumen faltante">
-                  <span className="texto-faltante" style={{fontSize : 20}}><strong>❌ Faltante:</strong></span>
-                  <span className="texto-faltante" style={{fontSize : 20}}><strong>${totales.faltante.toLocaleString()}</strong></span>
-                </div>
-              )}
-              {totales.sobrante > 0 && (
-                <div className="linea-resumen exito">
-                  <span className="texto-exito" style={{fontSize : 20}} ><strong> ✅ Existe excedente:</strong></span>
-                  <span className="texto-exito" style={{fontSize : 20}} ><strong> Se actualizará el saldo disponible</strong></span>
-                  <span className="texto-exito" style={{fontSize : 20}}><strong>  + ${totales.sobrante.toLocaleString()} </strong></span>
-                </div>
-              )}
-            </div>
-          );
-        })()}
-      </div>
-
-      {totales.faltante != 0 && (
-      <div className="mensaje-estado" style={{
-        margin: "2rem 0",
-        padding: "1rem",
-        backgroundColor: "#fef3c7",
-        border: "1px solid rgb(235, 153, 0)", // 🔧 corregido!
-        borderRadius: "8px",
-        color: "#92400e"
-      }}>
-        <p style={{ margin: 0 }}>
-          <strong style={{fontSize : 19}}> ❗ Total no cubierto ❗ Necesitas agregar comprobantes que cubran ${totales.faltante.toLocaleString()}</strong>
-        </p>
-      </div>
-    )}
-
-      {/* 🔥 NUEVO: Selector de modo de pago */}
-{/*      
-      <div className="modo-pago-selector" style={{ 
-        margin: "2rem 0", 
-        padding: "1.5rem", 
-        backgroundColor: "#f8fafc", 
-        borderRadius: "12px",
-        border: "2px solid #e5e7eb"
-      }}>
-        <h3 style={{ margin: "0 0 1rem 0", color: "#1f2937" }}>💳 Selecciona el modo de pago</h3>
-        
-        <div className="opciones-pago" style={{ 
-          display: "flex", 
-          gap: "1rem", 
-          flexWrap: "wrap",
-          marginBottom: "1rem"
-        }}>
-          <label className="opcion-pago" style={{ 
-            display: "flex", 
-            alignItems: "center", 
-            gap: "0.5rem",
-            padding: "0.75rem 1rem",
-            backgroundColor: modoPago === 'comprobante' ? "#3b82f6" : "#ffffff",
-            color: modoPago === 'comprobante' ? "#ffffff" : "#374151",
-            border: "2px solid #d1d5db",
-            borderRadius: "8px",
-            cursor: "pointer",
-            transition: "all 0.2s ease",
-            minWidth: "180px",
-            justifyContent: "center"
-          }}>
-            <input
-              type="radio"
-              name="modoPago"
-              value="comprobante"
-              checked={modoPago === 'comprobante'}
-              onChange={() => handleModoPagoChange('comprobante')}
-              style={{ display: "none" }}
-            />
-            <span>📄 Solo Comprobante</span>
-          </label>
-
-          {bonos && bonos.disponible >= 0 && (
-            <>
-              <label className="opcion-pago" style={{ 
-                display: "flex", 
-                alignItems: "center", 
-                gap: "0.5rem",
-                padding: "0.75rem 1rem",
-                backgroundColor: modoPago === 'bono' ? "#059669" : "#ffffff",
-                color: modoPago === 'bono' ? "#ffffff" : "#374151",
-                border: "2px solid #d1d5db",
-                borderRadius: "8px",
-                cursor: "pointer",
-                transition: "all 0.2s ease",
-                minWidth: "180px",
-                justifyContent: "center"
-              }}>
-                <input
-                  type="radio"
-                  name="modoPago"
-                  value="bono"
-                  checked={modoPago === 'bono'}
-                  onChange={() => handleModoPagoChange('bono')}
-                  style={{ display: "none" }}
-                />
-                <span>💰 Solo Bonos</span>
-              </label>
-
-              <label className="opcion-pago" style={{ 
-                display: "flex", 
-                alignItems: "center", 
-                gap: "0.5rem",
-                padding: "0.75rem 1rem",
-                backgroundColor: modoPago === 'mixto' ? "#7c3aed" : "#ffffff",
-                color: modoPago === 'mixto' ? "#ffffff" : "#374151",
-                border: "2px solid #d1d5db",
-                borderRadius: "8px",
-                cursor: "pointer",
-                transition: "all 0.2s ease",
-                minWidth: "180px",
-                justifyContent: "center"
-              }}>
-                <input
-                  type="radio"
-                  name="modoPago"
-                  value="mixto"
-                  checked={modoPago === 'mixto'}
-                  onChange={() => handleModoPagoChange('mixto')}
-                  style={{ display: "none" }}
-                />
-                <span>🔄 Mixto (Bono + Comprobante)</span>
-              </label>
-            </>
-          )}
-        </div>
-
-         //Descripción del modo seleccionado 
-        <div className="descripcion-modo" style={{ 
-          padding: "1rem", 
-          backgroundColor: "#ffffff", 
-          borderRadius: "8px",
-          fontSize: "0.9rem",
-          color: "#6b7280"
-        }}>
-          {modoPago === 'comprobante' && (
-            <p style={{ margin: 0 }}>
-              📄 <strong>Solo Comprobante:</strong> Registra el pago completo con comprobantes de transferencia, consignación o Nequi.
-            </p>
-          )}
-          {modoPago === 'bono' && (
-            <p style={{ margin: 0 }}>
-              💰 <strong>Solo Bonos:</strong> Utiliza únicamente tus bonos disponibles para cubrir el total de las guías.
-            </p>
-          )}
-          {modoPago === 'mixto' && (
-            <p style={{ margin: 0 }}>
-              🔄 <strong>Pago Mixto:</strong> Combina bonos con comprobantes para cubrir el total. Ideal cuando tus bonos no cubren todo el monto.
-            </p>
-          )}
-        </div>
-      </div>
-  
-      // 🔥 SECCIÓN DE BONOS - Solo mostrar según el modo
-      {(modoPago === 'bono' || modoPago === 'mixto') && bonos && bonos.disponible > 0 && (
-        <div className="seccion-bonos">
-          <h3>💰 Bonos Disponibles</h3>
-          <div className="bonos-disponibles-pago">
-            <div className="bonos-header-pago">
-              <span>Total bonos disponibles: ${bonos.disponible.toLocaleString()}</span>
-              {modoPago === 'bono' && (
-                <div style={{ fontSize: "0.9rem", color: "#059669", marginTop: "0.5rem" }}>
-                  ✅ Modo solo bonos activado
-                </div>
-              )}
-            </div>
-            
-            <div className="bonos-seleccion">
-              <h4>Selecciona los bonos a usar:</h4>
-              {bonos.detalles.map((bono: any) => (
-                <div key={bono.id} className="bono-seleccionable">
-                  <label className="bono-checkbox">
-                    <input
-                      type="checkbox"
-                      checked={bonoSeleccionado ? bonoSeleccionado.includes(bono.id) : false}
-                      onChange={() => toggleBono(bono.id)}
-                    />
-                    <div className="bono-info-seleccion">
-                      <span className="bono-tipo-sel">{bono.tipo}</span>
-                      <span className="bono-valor-sel">${bono.saldo_disponible.toLocaleString()}</span>
-                      <small className="bono-desc-sel">{bono.descripcion}</small>
-                    </div>
-                  </label>
-                </div>
-              ))}
-              
-              {bonoSeleccionado && bonoSeleccionado.length > 0 && (
-                <div className="bonos-seleccionados-resumen">
-                  <strong>Bonos seleccionados: ${montoBonosUsar.toLocaleString()}</strong>
-                  {modoPago === 'bono' && montoBonosUsar < total && (
-                    <div style={{ color: "#dc2626", fontSize: "0.9rem", marginTop: "0.5rem" }}>
-                      ⚠️ Faltan ${(total - montoBonosUsar).toLocaleString()} para cubrir el total
-                    </div>
-                  )}
-                  {modoPago === 'bono' && montoBonosUsar >= total && (
-                    <div style={{ color: "#059669", fontSize: "0.9rem", marginTop: "0.5rem" }}>
-                      ✅ Total cubierto con bonos
-                    </div>
-                  )}
-                </div>
-              )}
-            </div>
-          </div>
-        </div>
-      )}
-
-      {/* Lista de pagos cargados */}
-      {pagosCargados.length > 0 && (
-        <div className="pagos-cargados">
-          <h3>📄 Comprobantes Cargados ({pagosCargados.length})</h3>
-          
-          {/* Alerta si hay referencias repetidas */}
-          {(() => {
-            const referenciasRepetidas = pagosCargados
-              .map(p => p.datos.referencia.trim())
-              .filter((ref, index, arr) => arr.indexOf(ref) !== index);
-            
-            if (referenciasRepetidas.length > 0) {
-              const referenciasUnicas = [...new Set(referenciasRepetidas)];
-              return (
-                <div className="alerta-referencias-repetidas">
-                  <span>
-                    Se detectaron referencias repetidas: <strong>{referenciasUnicas.join(', ')}</strong>
-                    <br />
-                    Esto puede ser válido para pagos fraccionados o abonos parciales.
-                  </span>
-                </div>
-              );
-            }
-            return null;
-          })()}
-
-          <table>
-            <thead>
-              <tr>
-                <th>Valor</th>
-                <th>Fecha</th>
-                <th>Hora</th>
-                <th>Entidad</th>
-                <th>Referencia</th>
-                <th>Comprobante</th>
-                <th>Acción</th>
-              </tr>
-            </thead>            <tbody>
-              {pagosCargados.map((p, idx) => {
-                // 🔥 NUEVO: Detectar si esta referencia se repite
-                const referenciasIguales = pagosCargados.filter(pago => 
-                  pago.datos.referencia.trim() === p.datos.referencia.trim()
-                ).length;
-                const esReferenciaRepetida = referenciasIguales > 1;
-                
-                return (
-                  <tr key={idx} className={esReferenciaRepetida ? 'referencia-repetida' : ''}>
-                    <td>${parseValorMonetario(p.datos.valor).toLocaleString("es-CO")}</td>
-                    <td>{p.datos.fecha}</td>
-                    <td>{p.datos.hora}</td>
-                    <td>{p.datos.entidad}</td>
-                    <td>
-                      {p.datos.referencia}
-                      {esReferenciaRepetida && (
-                        <span 
-                          className="indicador-repetida" 
-                          title={`Esta referencia se repite ${referenciasIguales} veces en la lista`}
-                          style={{
-                            marginLeft: '8px',
-                            backgroundColor: '#fbbf24',
-                            color: '#92400e',
-                            padding: '2px 6px',
-                            borderRadius: '4px',
-                            fontSize: '12px',
-                            fontWeight: 'bold'
-                          }}
-                        >
-                          ⚠️ x{referenciasIguales}
-                        </span>
-                      )}
-                    </td>
-                    <td>
-                      <a
-                        href={URL.createObjectURL(p.archivo)}
-                        target="_blank"
-                        rel="noopener noreferrer"
-                      >
-                        Ver
-                      </a>
-                    </td>
-                    <td>
-                      <button onClick={() => eliminarPago(p.datos.referencia)}>
-                        🗑 Eliminar
-                      </button>
-                    </td>
-                  </tr>
-                );
-              })}
-            </tbody>
-          </table>
-        </div>
-      )}
-
-      {/* 🔥 BOTÓN DE REGISTRO - Mejorado con validaciones por modo */}
-      {puedeProcessarPago() && (
-        <div style={{ margin: "2rem 0", textAlign: "center" }}>
-          <button
-            className="boton-registrar"
-            onClick={registrarTodosLosPagos}
-            disabled={cargando}
-            style={{
-              backgroundColor: "#059669",
-              color: "white",
-              padding: "1rem 2rem",
-              fontSize: "1.1rem",
-              border: "none",
-              borderRadius: "8px",
-              cursor: cargando ? "not-allowed" : "pointer",
-              opacity: cargando ? 0.6 : 1
-            }}
-          >
-            {cargando ? "Procesando..." : (() => {
-              switch (modoPago) {
-                case 'comprobante':
-                  return `✅ Registrar pago con comprobante (${totales.totalPagosEfectivo.toLocaleString()})`;
-                case 'bono':
-                  return `✅ Registrar pago con bonos (${totales.totalBonos.toLocaleString()})`;
-                case 'mixto':
-                  return `✅ Registrar pago mixto (${totales.totalCubierto.toLocaleString()})`;
-                default:
-                  return  "✅ Registrar pago"
-              }
-            })()}
-          </button>
-        </div>
-        )}
-
-
-
-      {/* 🔥 FORMULARIO DE COMPROBANTE - Solo mostrar según el modo */}
-      {(totales.faltante != 0) && (
-        <div className="seccion-comprobante">
-        <form className="formulario-pago" onSubmit={(e) => e.preventDefault()}>
-            <div className="input-group">
-              <h3>📄Cargar comprobante de pago</h3>
-              <label style={{ fontSize: '18px' }}><strong>Comprobante de pago</strong></label>
-              <input
-                type="file"
-                accept="image/*,application/pdf"
-                onChange={handleFileChange}
-                required
-              />
-            </div>
-
-            {analizando && (
-              <div style={{ margin: "1rem 0", color: "#2e7d32", fontWeight: "bold" }}>
-                <LoadingSpinner size="small" />
-                <span style={{ marginLeft: "0.5rem" }}>
-                  🤖 Analizando comprobante con IA...
-                </span>
-              </div>
-            )}
-
-            {/* Información de validación IA */}
-            {validacionIA && (
-              <div className="validacion-ia" style={{
-                margin: "1rem 0",
-                padding: "1rem",
-                border: `2px solid ${getConfianzaColor(validacionIA.score_confianza)}`,
-                borderRadius: "8px",
-                backgroundColor: "#f8fafc"
-              }}>
-                <h4 style={{ margin: "0 0 0.5rem 0", color: getConfianzaColor(validacionIA.score_confianza) }}>
-                  🤖 Validación IA: {validacionIA.score_confianza}% de confianza
-                </h4>
-                
-                {validacionIA.sugerencias && Array.isArray(validacionIA.sugerencias) && validacionIA.sugerencias.length > 0 && (
-                  <div style={{ marginTop: "0.5rem" }}>
-                    <strong style={{ color: "#059669" }}>💡 Sugerencias:</strong>
-                    <ul style={{ margin: "0.25rem 0", paddingLeft: "1.5rem", fontSize: "0.85rem" }}>
-                      {validacionIA.sugerencias.map((sugerencia: string, idx: number) => (
-                        <li key={idx} style={{ color: "#059669" }}>{sugerencia}</li>
-                      ))}
-                    </ul>
-                  </div>
-                )}
-              </div>
-            )}
-
-            {/* Mostrar calidad de imagen */}
-            {calidadOCR > 0 && (
-              <div style={{ 
-                margin: "0.5rem 0", 
-                fontSize: "0.9rem",
-                color: calidadOCR > 70 ? "#059669" : "#dc2626"
-              }}>
-                📊 Calidad de imagen: {calidadOCR}%
-                {calidadOCR < 70 && " - Considera tomar una foto más clara"}
-              </div>
-            )}
-
-            <div className="datos-extraidos">
-              {[
-                ["valor", "Valor del pago", "$ 0.00"],
-                ["fecha", "Fecha", ""],
-                ["hora", "Hora", ""],
-                ["entidad", "Entidad", ""],
-                ["referencia", "Referencia", ""],
-                ["tipo", "Tipo de pago", ""],
-              ].map(([key, label, placeholder]) => (
-                <div className="input-group" key={key}>
-                  <label>{label}</label>
-                  {key === "tipo" ? (
-                    <select
-                      value={datosManuales.tipo}
-                      onChange={(e) =>
-                        setDatosManuales((prev) => ({
-                          ...prev,
-                          tipo: e.target.value,
-                        }))
-                      }
-                      required
-                    >
-                      <option value="">Seleccione...</option>
-                      <option value="consignacion">Consignación</option>
-                      <option value="Nequi">Nequi</option>
-                      <option value="Transferencia">Transferencia</option>
-                    </select>
-                  ) : (
-                    <input
-                      type={
-                        key === "fecha" ? "date" : key === "hora" ? "time" : "text"
-                      }
-                      value={datosManuales[key as keyof DatosPago]}
-                      onChange={(e) =>
-                        setDatosManuales((prev) => ({
-                          ...prev,
-                          [key]: e.target.value,
-                        }))
-                      }
-                      placeholder={placeholder}
-                      required
-                    />
-                  )}
-                </div>
-              ))}
-            </div>
-
-            {/* Componente de validación */}
-            {guias.length > 0 && (
-              <ValidadorPago
-                guiasSeleccionadas={guias}
-                valorConsignado={parseValorMonetario(datosManuales.valor)}
-                onValidacionChange={setValidacionPago}
-              />
-            )}
-
-            {/* Botón para agregar pago individual */}
-            <button
-              type="button"
-              className="boton-registrar"
-              onClick={agregarPago}
-              disabled={!validacionPago?.valido || analizando}
-              style={{
-                backgroundColor: validacionPago?.valido ? "#3b82f6" : "#6b7280",
-                opacity: validacionPago?.valido && !analizando ? 1 : 0.6,
-                margin: "1rem 0"
-              }}
-            >
-              {validacionPago?.valido ? '✅ Agregar comprobante' : '❌ Comprobante inválido'}
-            </button>
-          </form>
-        </div>
-      )}
-
-      {/* 🔥 MENSAJE DE ESTADO SEGÚN EL MODO */}
-      {/*}
-      {!puedeProcessarPago() && (
-        <div className="mensaje-estado" style={{
-          margin: "2rem 0",
-          padding: "1rem",
-          backgroundColor: "#fef3c7",
-          border: "1px solid #f59e0b",
-          borderRadius: "8px",
-          color: "#92400e"
-        }}>
-          {modoPago === 'comprobante' && (
-            <p style={{ margin: 0 }}>
-              📄 <strong>Faltan comprobantes:</strong> Necesitas agregar comprobantes que cubran ${total.toLocaleString()}.
-            </p>
-          )}
-          {modoPago === 'bono' && (
-            <p style={{ margin: 0 }}>
-              💰 <strong>Selecciona bonos:</strong> Elige bonos que cubran al menos ${total.toLocaleString()}.
-              {bonos && montoBonosUsar > 0 && montoBonosUsar < total && (
-                <span style={{ display: "block", marginTop: "0.5rem" }}>
-                  Tienes ${montoBonosUsar.toLocaleString()} seleccionados, faltan ${(total - montoBonosUsar).toLocaleString()}.
-                </span>
-              )}
-            </p>
-          )}
-          {modoPago === 'mixto' && (
-            <p style={{ margin: 0 }}>
-              🔄 <strong>Completa el pago mixto:</strong> Combina bonos y comprobantes para cubrir ${total.toLocaleString()}.
-              {totales.totalCubierto > 0 && (
-                <span style={{ display: "block", marginTop: "0.5rem" }}>
-                  Tienes ${totales.totalCubierto.toLocaleString()} cubiertos, faltan ${totales.faltante.toLocaleString()}.
-                </span>
-              )}
-            </p>
-          )}
-        </div>
-      )} */}     
-      
-      {/* Botones de acción */}
-      <div className="acciones" style={{
-        display: 'flex',
-        justifyContent: 'flex-end',
-        gap: '1rem',
-        marginTop: '2rem'
-      }}>
-        <button 
-          className="boton-secundario"
-          onClick={() => navigate('/conductor/pagos')}
-          disabled={cargando}
-          style={{
-            backgroundColor: '#6b7280',
-            color: 'white',
-            padding: '0.75rem 1.5rem',
-            borderRadius: '0.5rem',
-            border: 'none',
-            cursor: cargando ? 'not-allowed' : 'pointer',
-            opacity: cargando ? 0.6 : 1
-          }}
-        >
-          Cancelar
-        </button>
-      </div>
-
-      {cargando && <LoadingSpinner size="medium" />}
-    </div>
-  );
-}
-{/* Función placeholder - implementar según tu lógica de autenticación */}
-
-function getToken(): string {
-  return localStorage.getItem("token") || "";
-=======
-import { useLocation, useNavigate } from "react-router-dom";
-import { useState, useEffect } from "react";
-import "../../styles/conductor/FormularioPagoConductor.css";
-import LoadingSpinner from "../../components/LoadingSpinner";
-import ValidadorPago from "../../components/ValidadorPago";
-
-// Tipos de datos
-type Bono = {
-  id: string;
-  tipo_bono: 'SOBRANTE_PAGO';
-  valor_bono: number;
-  saldo_disponible: number;
-  referencia_pago_origen: string;
-  fecha_generacion: string;
-  estado_bono: 'ACTIVO' | 'AGOTADO' | 'VENCIDO' | 'CANCELADO';
-  descripcion?: string;
-};
-
-type BonosState = {
-  disponible: number;
-  detalles: Bono[];
-};
-
-type GuiaPago = { 
-  referencia: string; 
-  valor: number; 
-  tracking?: string; 
-  liquidacion_id?: string;
-  cliente?: string;
-};
-
-type DatosPago = {
-  valor: string;
-  fecha: string;
-  hora: string;
-  tipo: string;
-  entidad: string;
-  referencia: string;
-};
-
-type PagoCompleto = {
-  datos: DatosPago;
-  archivo: File;
-};
-
-type OCRResponse = {
-  datos_extraidos?: {
-    valor?: string;
-    fecha?: string;
-    hora?: string;
-    entidad?: string;
-    referencia?: string;
-    tipo?: string;
-  };
-  validacion_ia?: {
-    score_confianza: number;
-    estado: string;
-    accion_recomendada: string;
-    errores_detectados?: string[];
-    sugerencias?: string[];
-  };
-  estadisticas?: {
-    tiempo_total: number;
-    engine_ganador: string;
-    calidad_imagen: number;
-  };
-  error?: boolean;
-  mensaje?: string;
-};
-
-// 🔥 NUEVO: Tipo de modo de pago
-type ModoPago = 'comprobante' | 'bono' | 'mixto';
-
-export default function RegistrarPago() {
-  const location = useLocation();
-  const navigate = useNavigate();
-
-  const { guias, total, bonos }: { 
-    guias: GuiaPago[]; 
-    total: number; 
-    bonos?: { disponible: number; detalles: any[] } 
-  } = location.state || {
-    guias: [],
-    total: 0,
-    bonos: { disponible: 0, detalles: [] }
-  };
-
-  // 🔥 NUEVO: Estado para modo de pago seleccionado
-  const [modoPago, setModoPago] = useState<ModoPago>('comprobante');
-  const [archivo, setArchivo] = useState<File | null>(null);
-  const [cargando, setCargando] = useState(false);
-  const [analizando, setAnalizando] = useState(false);
-  const [pagosCargados, setPagosCargados] = useState<PagoCompleto[]>([]);
-  const [validacionIA, setValidacionIA] = useState<any>(null);
-  const [calidadOCR, setCalidadOCR] = useState<number>(0);
-  
-  const [datosManuales, setDatosManuales] = useState<DatosPago>({
-    valor: "",
-    fecha: "",
-    hora: "",
-    tipo: "",
-    entidad: "",
-    referencia: "",
-  });
-
-  const [validacionPago, setValidacionPago] = useState<any>(null);
-
-  // Estados para manejo de bonos
-  const [bonosDisponibles, setBonosDisponibles] = useState<Bono[]>([]);
-  const [saldoBonosTotal, setSaldoBonosTotal] = useState<number>(0);
-  const [usarBonos, setUsarBonos] = useState<boolean>(false);
-  const [bonoSeleccionado, setBonoSeleccionado] = useState<string | null>(null);
-
-  // Calcular el monto de bonos a usar basado en el bono seleccionado
-  const montoBonosUsar = usarBonos && bonoSeleccionado 
-    ? bonosDisponibles.find(b => b.id === bonoSeleccionado)?.saldo_disponible || 0
-    : 0;
-
-  // Función unificada para calcular totales
-  const calcularTotales = () => {
-    const totalPagosEfectivo = pagosCargados.reduce((sum, p) => {
-      const val = parseValorMonetario(p.datos.valor);
-      return sum + (isNaN(val) ? 0 : val);
-    }, 0);
-    
-    const totalBonos = usarBonos && bonoSeleccionado 
-      ? bonosDisponibles.find(b => b.id === bonoSeleccionado)?.saldo_disponible || 0
-      : 0;
-
-    const totalCubierto = totalPagosEfectivo + totalBonos;
-    const faltante = Math.max(0, total - totalCubierto);
-    const sobrante = Math.max(0, totalCubierto - total);
-    
-    return {
-      totalPagosEfectivo,
-      totalBonos,
-      totalCubierto,
-      faltante,
-      sobrante
-    };
-  };
-
-  // Eliminar calcularTotalConBonos ya que está duplicado
-  const totales = calcularTotales();
-
-  // 🔥 NUEVA FUNCIÓN: Manejar cambio de modo de pago
-  const handleModoPagoChange = (nuevoModo: ModoPago) => {
-    setModoPago(nuevoModo);
-    
-    // Limpiar estados según el modo seleccionado
-    if (nuevoModo === 'comprobante') {
-      setUsarBonos(false);
-      setBonoSeleccionado(null);
-    } else if (nuevoModo === 'bono') {
-      setUsarBonos(true);
-      // Limpiar comprobantes si solo se van a usar bonos
-      setPagosCargados([]);
-      setArchivo(null);
-      setDatosManuales({
-        valor: "",
-        fecha: "",
-        hora: "",
-        tipo: "",
-        entidad: "",
-        referencia: "",
-      });
-    } else if (nuevoModo === 'mixto') {
-      setUsarBonos(true);
-      // Mantener ambos formularios disponibles
-    }
-  };
-
-  // 🔥 NUEVA FUNCIÓN: Validar si se puede procesar el pago
-  const puedeProcessarPago = () => {
-    const totales = calcularTotales();
-    switch (modoPago) {
-      case 'comprobante':
-        return pagosCargados.length > 0 && totales.totalPagosEfectivo >= total;
-      case 'bono':
-        return usarBonos && totales.totalBonos >= total;
-      case 'mixto':
-        return (pagosCargados.length > 0 || (usarBonos && totales.totalBonos > 0)) && totales.totalCubierto >= total;
-      default:
-        return false;
-    }
-  };
-
-  // Funciones auxiliares (mantener las existentes)
-  const convertirFechaAISO = (fechaTexto: string): string => {
-    if (!fechaTexto) return "";
-    
-    try {
-      if (/^\d{4}-\d{2}-\d{2}$/.test(fechaTexto)) {
-        return fechaTexto;
-      }
-      
-      if (/^\d{1,2}\/\d{1,2}\/\d{4}$/.test(fechaTexto)) {
-        const [dia, mes, año] = fechaTexto.split('/');
-        return `${año}-${mes.padStart(2, '0')}-${dia.padStart(2, '0')}`;
-      }
-      
-      if (/^\d{1,2}-\d{1,2}-\d{4}$/.test(fechaTexto)) {
-        const [dia, mes, año] = fechaTexto.split('-');
-        return `${año}-${mes.padStart(2, '0')}-${dia.padStart(2, '0')}`;
-      }
-      
-      const fecha = new Date(fechaTexto);
-      if (!isNaN(fecha.getTime())) {
-        return fecha.toISOString().split('T')[0];
-      }
-      
-      console.warn(`⚠️ No se pudo convertir la fecha: ${fechaTexto}`);
-      return "";
-    } catch (error) {
-      console.error(`❌ Error convirtiendo fecha ${fechaTexto}:`, error);
-      return "";
-    }
-  };
-
-  const normalizarHora = (horaTexto: string): string => {
-    if (!horaTexto) return "";
-    
-    try {
-      if (/^\d{1,2}:\d{2}$/.test(horaTexto)) {
-        return horaTexto;
-      }
-      
-      if (/^\d{1,2}:\d{2}:\d{2}$/.test(horaTexto)) {
-        return horaTexto.slice(0, 5);
-      }
-      
-      const ampmMatch = horaTexto.match(/(\d{1,2}):(\d{2})\s*(AM|PM|A\.M\.|P\.M\.)/i);
-      if (ampmMatch) {
-        let [, horas, minutos, periodo] = ampmMatch;
-        let horasNum = parseInt(horas);
-        
-        if (periodo.toUpperCase().includes('P') && horasNum !== 12) {
-          horasNum += 12;
-        } else if (periodo.toUpperCase().includes('A') && horasNum === 12) {
-          horasNum = 0;
-        }
-        
-        return `${horasNum.toString().padStart(2, '0')}:${minutos}`;
-      }
-      
-      return horaTexto;
-    } catch (error) {
-      console.error(`❌ Error normalizando hora ${horaTexto}:`, error);
-      return horaTexto;
-    }
-  };
-
-  const normalizarHoraParaEnvio = (hora: string): string => {
-    if (!hora) return "00:00:00";
-    
-    if (/^\d{2}:\d{2}:\d{2}$/.test(hora)) {
-      return hora;
-    }
-    
-    if (/^\d{2}:\d{2}$/.test(hora)) {
-      return `${hora}:00`;
-    }
-    
-    if (/^\d{1}:\d{2}$/.test(hora)) {
-      return `0${hora}:00`;
-    }
-    
-    return `${hora.slice(0, 5)}:00`;
-  };
-
-  function parseValorMonetario(valor: string): number {
-    const limpio = valor
-      .replace(/[^0-9.,]/g, "")
-      .replace(/\.(?=\d{3,})/g, "")
-      .replace(",", ".");
-    const num = parseFloat(limpio);
-    return isNaN(num) ? 0 : num;
-  }
-
-  // Mantener las funciones existentes para manejo de archivos y pagos
-  const handleFileChange = async (e: React.ChangeEvent<HTMLInputElement>) => {
-    const file = e.target.files?.[0] || null;
-    setArchivo(file);
-    setValidacionIA(null);
-    setCalidadOCR(0);
-    
-    if (!file) return;
-
-    setAnalizando(true);
-    const formData = new FormData();
-    formData.append("file", file);
-
-    try {
-      const response = await fetch("https://api.x-cargo.co/ocr/extraer", {
-        method: "POST",
-        body: formData,
-      });
-
-      if (!response.ok) {
-        const errorText = await response.text();
-        throw new Error(`HTTP ${response.status}: ${errorText}`);
-      }
-
-      const result: OCRResponse = await response.json();
-
-      if (result.error) {
-        alert(`❌ Error en OCR: ${result.mensaje || 'Error desconocido'}`);
-        return;
-      }
-
-      const data = result.datos_extraidos;
-      
-      if (data && Object.keys(data).length > 0) {
-        const datosLimpios = {
-          valor: data.valor || "",
-          fecha: convertirFechaAISO(data.fecha || ""),
-          hora: normalizarHora(data.hora || ""),
-          tipo: data.tipo || data.entidad || "",
-          entidad: data.entidad || "",
-          referencia: data.referencia || "",
-        };
-
-        setDatosManuales(datosLimpios);
-
-        if (result.validacion_ia) {
-          setValidacionIA(result.validacion_ia);
-          
-          const { score_confianza, errores_detectados } = result.validacion_ia;
-          
-          if (errores_detectados && Array.isArray(errores_detectados) && errores_detectados.length > 0) {
-            console.warn("⚠️ Errores detectados:", errores_detectados);
-            alert(`⚠️ OCR completado con advertencias:\n${errores_detectados.join('\n')}\n\nPor favor verifica los datos extraídos.`);
-          } else if (score_confianza < 70) {
-            console.warn(`⚠️ Confianza baja: ${score_confianza}%`);
-            alert(`⚠️ Confianza baja (${score_confianza}%). Por favor verifica los datos.`);
-          }
-        }
-
-        if (result.estadisticas?.calidad_imagen) {
-          setCalidadOCR(result.estadisticas.calidad_imagen);
-        }
-
-      } else {
-        console.warn("⚠️ No se extrajeron datos válidos del comprobante");
-        alert("⚠️ No se pudieron extraer datos del comprobante.\n\nPuedes ingresar los datos manualmente.");
-      }
-
-    } catch (err: any) {
-      console.error("❌ Error al extraer datos:", err);
-      alert(`❌ Error al procesar el comprobante: ${err.message}\n\nPuedes ingresar los datos manualmente.`);
-    } finally {
-      setAnalizando(false);
-    }
-  };  // 🔥 FUNCIÓN MEJORADA: Validación robusta de duplicados
-  const validarDuplicado = (nuevosDatos: DatosPago): { esDuplicado: boolean; mensaje: string } => {
-    const referencia = nuevosDatos.referencia.trim();
-    const valor = parseValorMonetario(nuevosDatos.valor);
-    const fecha = nuevosDatos.fecha.trim();
-    
-    // Buscar pagos con la misma referencia
-    const pagosConMismaReferencia = pagosCargados.filter(
-      (p) => p.datos.referencia.trim() === referencia
-    );
-
-    if (pagosConMismaReferencia.length === 0) {
-      // No hay pagos con esta referencia, está bien
-      return { esDuplicado: false, mensaje: "" };
-    }
-
-    // Si hay pagos con la misma referencia, validar valor + fecha para detectar duplicados exactos
-    const duplicadoExacto = pagosConMismaReferencia.find((p) => {
-      const valorExistente = parseValorMonetario(p.datos.valor);
-      const fechaExistente = p.datos.fecha.trim();
-      
-      return valorExistente === valor && fechaExistente === fecha;
-    });
-
-    if (duplicadoExacto) {
-      return { 
-        esDuplicado: true, 
-        mensaje: `❌ DUPLICADO DETECTADO\n\nYa existe un pago con exactamente los mismos datos:\n• Referencia: ${referencia}\n• Valor: $${valor.toLocaleString()}\n• Fecha: ${fecha}\n\nEste sí es un duplicado real y no se puede agregar.` 
-      };
-    }
-
-    // Si tiene la misma referencia pero diferente valor o fecha, es posible que sea válido
-    // Mostrar los detalles y pedir confirmación
-    const pagoExistente = pagosConMismaReferencia[0];
-    const valorExistente = parseValorMonetario(pagoExistente.datos.valor);
-    const fechaExistente = pagoExistente.datos.fecha.trim();
-    
-    const continuar = window.confirm(
-      `⚠️ ATENCIÓN: Referencia repetida pero con datos diferentes\n\n` +
-      `PAGO YA REGISTRADO:\n` +
-      `• Referencia: ${referencia}\n` +
-      `• Valor: $${valorExistente.toLocaleString()}\n` +
-      `• Fecha: ${fechaExistente}\n\n` +
-      `PAGO QUE INTENTAS AGREGAR:\n` +
-      `• Referencia: ${referencia}\n` +
-      `• Valor: $${valor.toLocaleString()}\n` +
-      `• Fecha: ${fecha}\n\n` +
-      `¿Son realmente pagos diferentes con la misma referencia?\n` +
-      `(Por ejemplo: abonos parciales, pagos fraccionados, etc.)\n\n` +
-      `✅ CONTINUAR si son pagos válidos diferentes\n` +
-      `❌ CANCELAR si es un error`
-    );
-
-    return { 
-      esDuplicado: !continuar, 
-      mensaje: continuar ? "" : "⚠️ Operación cancelada. Revisa los datos antes de intentar nuevamente." 
-    };
-  };
-
-  const agregarPago = () => {
-    const campos = Object.entries(datosManuales);
-    for (const [key, val] of campos) {
-      if (typeof val !== "string" || val.trim() === "") {
-        alert(`El campo "${key}" es obligatorio`);
-        return;
-      }
-    }
-
-    if (!archivo) {
-      alert("Debes adjuntar el comprobante de pago.");
-      return;
-    }
-
-    // 🔥 NUEVA VALIDACIÓN: Usar la función mejorada de duplicados
-    const validacion = validarDuplicado(datosManuales);
-    if (validacion.esDuplicado) {
-      alert(validacion.mensaje);
-      return;
-    }
-
-    setPagosCargados((prev) => [...prev, { datos: datosManuales, archivo }]);
-    setDatosManuales({
-      valor: "",
-      fecha: "",
-      hora: "",
-      tipo: "",
-      entidad: "",
-      referencia: "",
-    });
-    setArchivo(null);
-    setValidacionIA(null);
-    setCalidadOCR(0);
-  };
-
-  const eliminarPago = (referencia: string) => {
-    setPagosCargados((prev) =>
-      prev.filter((p) => p.datos.referencia !== referencia)
-    );
-  };
-
-  // Función de registro de pagos (mantener la existente)
-  const registrarTodosLosPagos = async () => {
-    const totales = calcularTotales();
-
-    if (totales.faltante > 0) {
-      if (usarBonos && bonoSeleccionado && bonoSeleccionado.length > 0) {
-        const usar = confirm(`Faltan $${totales.faltante.toLocaleString()}. ¿Deseas aplicar tus bonos disponibles?`);
-        if (usar) {
-          const bonosData = {
-            bonos_utilizados: Array.isArray(bonoSeleccionado) ? bonoSeleccionado.map((bonoId: any) => {
-              const bono = bonos?.detalles.find(b => b.id === bonoId);
-              return {
-                bono_id: bonoId,
-                valor_utilizado: bono?.saldo_disponible || 0
-              };
-            }) : [],
-            total_bonos: montoBonosUsar,
-            guias: guias.map(g => ({
-              referencia: g.referencia,
-              tracking: g.tracking || g.referencia,
-              liquidacion_id: g.liquidacion_id
-            }))
-          };
-
-          const responseBonos = await fetch("https://api.x-cargo.co/pagos/aplicar-bonos", {
-            method: "POST",
-            headers: {
-              'Authorization': `Bearer ${getToken()}`,
-              'Content-Type': 'application/json'
-            },
-            body: JSON.stringify(bonosData)
-          });
-
-          if (!responseBonos.ok) {
-            const errorBonos = await responseBonos.json();
-            throw new Error(`Error aplicando bonos: ${errorBonos.detail}`);
-          }
-
-          const resultBonos = await responseBonos.json();
-          console.log("✅ Bonos aplicados exitosamente:", resultBonos.referencia_pago);
-        } else {
-          return;
-        }
-      } else {
-        alert(`Faltan ${totales.faltante.toLocaleString()} para cubrir el total de las guías.`);
-        return;
-      }
-    }
-
-    setCargando(true);
-
-    try {
-      let referenciaBonos = null;
-      if (usarBonos && bonoSeleccionado && bonoSeleccionado.length > 0) {
-        console.log("🎯 Aplicando bonos...");
-        
-        const bonosData = {
-          bonos_utilizados: Array.isArray(bonoSeleccionado) ? bonoSeleccionado.map((bonoId: string) => {
-            const bono = bonos?.detalles.find(b => b.id === bonoId);
-            return {
-              bono_id: bonoId,
-              valor_utilizado: bono?.saldo_disponible || 0
-            };
-          }) : [],
-          total_bonos: montoBonosUsar,
-          guias: guias.map(g => ({
-            referencia: g.referencia,
-            tracking: g.tracking || g.referencia,
-            liquidacion_id: g.liquidacion_id
-          }))
-        };
-
-        const responseBonos = await fetch("https://api.x-cargo.co/pagos/aplicar-bonos", {
-          method: "POST",
-          headers: {
-            'Authorization': `Bearer ${getToken()}`,
-            'Content-Type': 'application/json'
-          },
-          body: JSON.stringify(bonosData)
-        });
-
-        if (!responseBonos.ok) {
-          const errorBonos = await responseBonos.json();
-          throw new Error(`Error aplicando bonos: ${errorBonos.detail}`);
-        }
-
-        const resultBonos = await responseBonos.json();
-        referenciaBonos = resultBonos.referencia_pago;
-        console.log("✅ Bonos aplicados exitosamente:", referenciaBonos);
-      }
-
-      if (pagosCargados.length > 0) {
-        console.log("💳 Registrando pagos en efectivo/transferencia...");
-        
-        for (const p of pagosCargados) {
-          const formData = new FormData();
-          const usuario = JSON.parse(localStorage.getItem("user")!);
-          const correo = usuario.email;
-
-          const guiasConCliente = guias.map((g) => {
-            const guiaObj: any = {
-              referencia: String(g.referencia).trim(),
-              valor: Number(g.valor),
-              cliente: g.cliente || "Sin Cliente",
-            };
-
-            if (g.liquidacion_id) {
-              guiaObj.liquidacion_id = g.liquidacion_id;
-            }
-
-            const trackingStr = g.tracking ? String(g.tracking).trim() : "";
-            if (trackingStr && 
-                trackingStr.toLowerCase() !== "null" && 
-                trackingStr.toLowerCase() !== "undefined" &&
-                trackingStr !== "") {
-              guiaObj.tracking = trackingStr;
-            } else {
-              guiaObj.tracking = g.referencia;
-            }
-
-            return guiaObj;
-          });
-
-          formData.append("correo", correo);
-          formData.append("valor_pago_str", parseValorMonetario(p.datos.valor).toString());
-          formData.append("fecha_pago", p.datos.fecha);
-          formData.append("hora_pago", normalizarHoraParaEnvio(p.datos.hora));
-          formData.append("tipo", p.datos.tipo);
-          formData.append("entidad", p.datos.entidad);
-          formData.append("referencia", p.datos.referencia);
-          formData.append("guias", JSON.stringify(guiasConCliente));
-          formData.append("comprobante", p.archivo);
-
-          if (referenciaBonos && montoBonosUsar > 0) {
-            formData.append("bonos_aplicados", montoBonosUsar.toString());
-            formData.append("referencia_bonos", referenciaBonos);
-          }
-
-          const endpoint = (referenciaBonos && montoBonosUsar > 0) 
-            ? "https://api.x-cargo.co/pagos/registrar-conductor-con-bonos"
-            : "https://api.x-cargo.co/pagos/registrar-conductor";
-
-          const response = await fetch(endpoint, {
-            method: "POST",
-            body: formData,
-          });
-
-          const result = await response.json();
-          if (!response.ok) {
-            throw new Error(result.detail || "Error al registrar pago");
-          }
-
-          console.log("✅ Pago registrado:", result);
-        }
-      }
-
-      if (pagosCargados.length === 0 && usarBonos && montoBonosUsar > 0) {
-        console.log("🎯 Solo bonos aplicados - registro completado");
-      }
-
-      const mensajeExito = (() => {
-        if (pagosCargados.length > 0 && usarBonos && montoBonosUsar > 0) {
-          return `✅ Pago híbrido registrado: ${pagosCargados.length} comprobante(s) por ${totales.totalPagosEfectivo.toLocaleString()} + bonos por ${montoBonosUsar.toLocaleString()}.`;
-        } else if (pagosCargados.length > 0) {
-          return `✅ ${pagosCargados.length} pago(s) en efectivo registrado(s) por ${totales.totalPagosEfectivo.toLocaleString()}.`;
-        } else if (usarBonos && montoBonosUsar > 0) {
-          return `✅ Pago con bonos registrado: ${montoBonosUsar.toLocaleString()}.`;
-        } else {
-          return "✅ Procesamiento completado.";
-        }
-      })();
-
-      alert(mensajeExito);
-      navigate("/conductor/pagos");
-
-    } catch (error: any) {
-      console.error("❌ Error registrando pagos:", error);
-      alert(`❌ Error: ${error.message}`);
-    } finally {
-      setCargando(false);
-    }
-  };
-
-  // Mantener las funciones auxiliares existentes
-  const getConfianzaColor = (score: number) => {
-    if (score >= 85) return "#22c55e";
-    if (score >= 70) return "#3b82f6";
-    if (score >= 50) return "#f59e0b";
-    return "#ef4444";
-  };
-
-  const toggleBono = (bonoId: string) => {
-    const bonoAUsar = bonosDisponibles.find(b => b.id === bonoId);
-    if (!bonoAUsar) return;
-
-    if (bonoSeleccionado === bonoId) {
-      setBonoSeleccionado(null);
-      setUsarBonos(false);
-    } else {
-      setBonoSeleccionado(bonoId);
-      setUsarBonos(true);
-    }
-  };
-
-  // Función para manejar la selección de bonos
-  const handleSeleccionBono = (bonoId: string) => {
-    if (bonoSeleccionado === bonoId) {
-      setBonoSeleccionado(null);
-      setUsarBonos(false);
-    } else {
-      const bonoAUsar = bonosDisponibles.find(b => b.id === bonoId);
-      if (bonoAUsar) {
-        setBonoSeleccionado(bonoId);
-        setUsarBonos(true);
-      }
-    }
-  };
-
-  // Función para registrar un pago con manejo de bonos
-  const registrarPago = async () => {
-    if (cargando) return;
-    setCargando(true);
-
-    try {
-      const totales = calcularTotales();
-
-      // Si hay faltante y no se están usando bonos disponibles
-      if (totales.faltante > 0 && !usarBonos) {
-        const usarBonosDisponibles = window.confirm(
-          `Falta cubrir $${totales.faltante.toLocaleString()}. ` +
-          `Tienes $${saldoBonosTotal.toLocaleString()} en bonos disponibles. ` +
-          `¿Deseas usarlos?`
-        );
-        if (usarBonosDisponibles) {
-          setUsarBonos(true);
-          return;
-        }
-      }
-
-      // Si el pago es insuficiente
-      if (totales.faltante > 0) {
-        alert(`El monto total pagado ($${totales.totalCubierto.toLocaleString()}) ` +
-              `es menor al valor requerido ($${total.toLocaleString()})`);
-        return;
-      }
-
-      // Preparar datos del pago
-      const formData = new FormData();
-      
-      // Agregar archivos de comprobantes
-      pagosCargados.forEach((pago, index) => {
-        formData.append(`comprobantes`, pago.archivo);
-        formData.append(`datos_pago_${index}`, JSON.stringify(pago.datos));
-      });
-
-      // Agregar información de bonos si se están usando
-      if (usarBonos && bonoSeleccionado) {
-        formData.append('bono_usado', bonoSeleccionado);
-        const bonoAplicado = bonosDisponibles.find(b => b.id === bonoSeleccionado);
-        if (bonoAplicado) {
-          formData.append('valor_bono_usado', bonoAplicado.saldo_disponible.toString());
-        }
-      }
-
-      // Agregar guías y totales
-      formData.append('guias', JSON.stringify(guias));
-      formData.append('total_efectivo', totales.totalPagosEfectivo.toString());
-      formData.append('total_bonos', totales.totalBonos.toString());
-      formData.append('sobrante', totales.sobrante.toString());
-
-      // Enviar al backend
-      const response = await fetch('https://api.x-cargo.co/pagos/registrar-conductor', {
-        method: 'POST',
-        body: formData,
-        headers: {
-          'Authorization': `Bearer ${localStorage.getItem("token") || ""}`
-        }
-      });
-
-      if (!response.ok) {
-        throw new Error('Error registrando el pago');
-      }
-
-      const result = await response.json();
-
-      // Si se generó un nuevo bono por sobrante
-      if (result.bono_generado) {
-        alert(`¡Pago registrado exitosamente!\n\n` +
-              `Se ha generado un bono por $${result.bono_generado.valor_bono.toLocaleString()} ` +
-              `que podrás usar en tus próximos pagos.`);
-      } else {
-        alert('¡Pago registrado exitosamente!');
-      }
-
-      navigate('/conductor/pagos');
-
-    } catch (error: any) {
-      console.error('❌ Error registrando pago:', error);
-      alert(`Error: ${error.message}`);
-    } finally {
-      setCargando(false);
-    }
-  };
-
-  // Cargar bonos disponibles al inicio
-  useEffect(() => {
-    const cargarBonos = async () => {
-      try {
-        const response = await fetch('https://api.x-cargo.co/pagos/bonos-disponibles', {
-          headers: {
-            'Authorization': `Bearer ${getToken()}`
-          }
-        });
-        
-        if (!response.ok) throw new Error('Error cargando bonos');
-        
-        const data = await response.json();
-        setBonosDisponibles(data.bonos || []);
-        setSaldoBonosTotal(data.total_disponible || 0);
-      } catch (error) {
-        console.error('Error cargando bonos:', error);
-      }
-    };
-
-    cargarBonos();
-  }, []);
-
-  return (
-    <div className="registrar-pago">
-      <h1>Registrar Pago</h1>      {/* Resumen de guías */}
-      <div className="tabla-guias">
-        <h2>Guías a Pagar</h2>
-        <table>
-          <thead>
-            <tr>
-              <th>Referencia</th>
-              <th>Valor</th>
-            </tr>
-          </thead>
-          <tbody>
-            {guias.map((guia) => (
-              <tr key={guia.referencia}>
-                <td>{guia.referencia}</td>
-                <td>${guia.valor.toLocaleString()}</td>
-              </tr>
-            ))}
-          </tbody>
-          <tfoot>
-            <tr>
-              <td><strong>Total a Pagar:</strong></td>
-              <td><strong>${total.toLocaleString()}</strong></td>
-            </tr>
-          </tfoot>
-        </table>
-      </div>      {/* Sección de Bonos Disponibles */}
-      {saldoBonosTotal > 0 && (
-        <div className="seccion-bonos">
-          <h3>💰 Bonos Disponibles</h3>
-          <div className="bonos-disponibles-pago">
-            <div className="bonos-header-pago">
-              <span>Saldo total en bonos: ${saldoBonosTotal.toLocaleString()}</span>
-            </div>
-            
-            <div className="bonos-lista">
-              {bonosDisponibles.map((bono) => (
-                <div 
-                  key={bono.id} 
-                  className={`bono-checkbox ${bonoSeleccionado === bono.id ? 'seleccionado' : ''}`}
-                  onClick={() => handleSeleccionBono(bono.id)}
-                >
-                  <input
-                    type="radio"
-                    name="bonoSeleccionado"
-                    checked={bonoSeleccionado === bono.id}
-                    onChange={() => handleSeleccionBono(bono.id)}
-                  />
-                  <div className="bono-info-seleccion">
-                    <div className="bono-tipo-sel">
-                      {bono.tipo_bono}
-                    </div>
-                    <div className="bono-valor-sel">
-                      ${bono.saldo_disponible.toLocaleString()}
-                    </div>
-                    <div className="bono-desc-sel">
-                      Generado: {new Date(bono.fecha_generacion).toLocaleDateString()}
-                      {bono.descripcion && <span> - {bono.descripcion}</span>}
-                    </div>
-                  </div>
-                </div>
-              ))}
-            </div>
-
-            {bonoSeleccionado && (
-              <div className="bonos-seleccionados-resumen">
-                <strong>Bono Seleccionado: ${montoBonosUsar.toLocaleString()}</strong>
-                {montoBonosUsar >= total ? (
-                  <div style={{ color: '#059669', marginTop: '0.5rem' }}>
-                    ✅ Cubre el total requerido
-                  </div>
-                ) : (
-                  <div style={{ color: '#dc2626', marginTop: '0.5rem' }}>
-                    ⚠️ Falta ${(total - montoBonosUsar).toLocaleString()}
-                  </div>
-                )}
-              </div>
-            )}
-          </div>
-        </div>
-      )}      {/* Resumen de Pago */}
-      <div className="resumen-total-con-bonos">
-        <h3>💳 Resumen de Pago</h3>
-        {(() => {
-          const totales = calcularTotales();
-          return (
-            <div className="resumen-desglose">
-              <div className="linea-resumen">
-                <span>Total Pagos en Efectivo:</span>
-                <span>${totales.totalPagosEfectivo.toLocaleString()}</span>
-              </div>
-              {totales.totalBonos > 0 && (
-                <div className="linea-resumen bonos-aplicados">
-                  <span className="texto-bono">Total Bonos Aplicados:</span>
-                  <span className="texto-bono">${totales.totalBonos.toLocaleString()}</span>
-                </div>
-              )}
-              <hr className="divisor-resumen" />
-              <div className="linea-resumen total-final">
-                <span>Total Cubierto:</span>
-                <span>${totales.totalCubierto.toLocaleString()}</span>
-              </div>
-              {totales.faltante > 0 && (
-                <div className="linea-resumen faltante">
-                  <span className="texto-faltante">Faltante:</span>
-                  <span className="texto-faltante">${totales.faltante.toLocaleString()}</span>
-                </div>
-              )}
-              {totales.sobrante > 0 && (
-                <div className="linea-resumen exito">
-                  <span className="texto-exito">Sobrante (se convertirá en bono):</span>
-                  <span className="texto-exito">${totales.sobrante.toLocaleString()}</span>
-                </div>
-              )}
-            </div>
-          );
-        })()}
-      </div>
-
-      {/* 🔥 NUEVO: Selector de modo de pago */}
-      <div className="modo-pago-selector" style={{ 
-        margin: "2rem 0", 
-        padding: "1.5rem", 
-        backgroundColor: "#f8fafc", 
-        borderRadius: "12px",
-        border: "2px solid #e5e7eb"
-      }}>
-        <h3 style={{ margin: "0 0 1rem 0", color: "#1f2937" }}>💳 Selecciona el modo de pago</h3>
-        
-        <div className="opciones-pago" style={{ 
-          display: "flex", 
-          gap: "1rem", 
-          flexWrap: "wrap",
-          marginBottom: "1rem"
-        }}>
-          <label className="opcion-pago" style={{ 
-            display: "flex", 
-            alignItems: "center", 
-            gap: "0.5rem",
-            padding: "0.75rem 1rem",
-            backgroundColor: modoPago === 'comprobante' ? "#3b82f6" : "#ffffff",
-            color: modoPago === 'comprobante' ? "#ffffff" : "#374151",
-            border: "2px solid #d1d5db",
-            borderRadius: "8px",
-            cursor: "pointer",
-            transition: "all 0.2s ease",
-            minWidth: "180px",
-            justifyContent: "center"
-          }}>
-            <input
-              type="radio"
-              name="modoPago"
-              value="comprobante"
-              checked={modoPago === 'comprobante'}
-              onChange={() => handleModoPagoChange('comprobante')}
-              style={{ display: "none" }}
-            />
-            <span>📄 Solo Comprobante</span>
-          </label>
-
-          {bonos && bonos.disponible >= 0 && (
-            <>
-              <label className="opcion-pago" style={{ 
-                display: "flex", 
-                alignItems: "center", 
-                gap: "0.5rem",
-                padding: "0.75rem 1rem",
-                backgroundColor: modoPago === 'bono' ? "#059669" : "#ffffff",
-                color: modoPago === 'bono' ? "#ffffff" : "#374151",
-                border: "2px solid #d1d5db",
-                borderRadius: "8px",
-                cursor: "pointer",
-                transition: "all 0.2s ease",
-                minWidth: "180px",
-                justifyContent: "center"
-              }}>
-                <input
-                  type="radio"
-                  name="modoPago"
-                  value="bono"
-                  checked={modoPago === 'bono'}
-                  onChange={() => handleModoPagoChange('bono')}
-                  style={{ display: "none" }}
-                />
-                <span>💰 Solo Bonos</span>
-              </label>
-
-              <label className="opcion-pago" style={{ 
-                display: "flex", 
-                alignItems: "center", 
-                gap: "0.5rem",
-                padding: "0.75rem 1rem",
-                backgroundColor: modoPago === 'mixto' ? "#7c3aed" : "#ffffff",
-                color: modoPago === 'mixto' ? "#ffffff" : "#374151",
-                border: "2px solid #d1d5db",
-                borderRadius: "8px",
-                cursor: "pointer",
-                transition: "all 0.2s ease",
-                minWidth: "180px",
-                justifyContent: "center"
-              }}>
-                <input
-                  type="radio"
-                  name="modoPago"
-                  value="mixto"
-                  checked={modoPago === 'mixto'}
-                  onChange={() => handleModoPagoChange('mixto')}
-                  style={{ display: "none" }}
-                />
-                <span>🔄 Mixto (Bono + Comprobante)</span>
-              </label>
-            </>
-          )}
-        </div>
-
-        {/* Descripción del modo seleccionado */}
-        <div className="descripcion-modo" style={{ 
-          padding: "1rem", 
-          backgroundColor: "#ffffff", 
-          borderRadius: "8px",
-          fontSize: "0.9rem",
-          color: "#6b7280"
-        }}>
-          {modoPago === 'comprobante' && (
-            <p style={{ margin: 0 }}>
-              📄 <strong>Solo Comprobante:</strong> Registra el pago completo con comprobantes de transferencia, consignación o Nequi.
-            </p>
-          )}
-          {modoPago === 'bono' && (
-            <p style={{ margin: 0 }}>
-              💰 <strong>Solo Bonos:</strong> Utiliza únicamente tus bonos disponibles para cubrir el total de las guías.
-            </p>
-          )}
-          {modoPago === 'mixto' && (
-            <p style={{ margin: 0 }}>
-              🔄 <strong>Pago Mixto:</strong> Combina bonos con comprobantes para cubrir el total. Ideal cuando tus bonos no cubren todo el monto.
-            </p>
-          )}
-        </div>
-      </div>
-
-      {/* 🔥 SECCIÓN DE BONOS - Solo mostrar según el modo */}
-      {(modoPago === 'bono' || modoPago === 'mixto') && bonos && bonos.disponible > 0 && (
-        <div className="seccion-bonos">
-          <h3>💰 Bonos Disponibles</h3>
-          <div className="bonos-disponibles-pago">
-            <div className="bonos-header-pago">
-              <span>Total bonos disponibles: ${bonos.disponible.toLocaleString()}</span>
-              {modoPago === 'bono' && (
-                <div style={{ fontSize: "0.9rem", color: "#059669", marginTop: "0.5rem" }}>
-                  ✅ Modo solo bonos activado
-                </div>
-              )}
-            </div>
-            
-            <div className="bonos-seleccion">
-              <h4>Selecciona los bonos a usar:</h4>
-              {bonos.detalles.map((bono: any) => (
-                <div key={bono.id} className="bono-seleccionable">
-                  <label className="bono-checkbox">
-                    <input
-                      type="checkbox"
-                      checked={bonoSeleccionado ? bonoSeleccionado.includes(bono.id) : false}
-                      onChange={() => toggleBono(bono.id)}
-                    />
-                    <div className="bono-info-seleccion">
-                      <span className="bono-tipo-sel">{bono.tipo}</span>
-                      <span className="bono-valor-sel">${bono.saldo_disponible.toLocaleString()}</span>
-                      <small className="bono-desc-sel">{bono.descripcion}</small>
-                    </div>
-                  </label>
-                </div>
-              ))}
-              
-              {bonoSeleccionado && bonoSeleccionado.length > 0 && (
-                <div className="bonos-seleccionados-resumen">
-                  <strong>Bonos seleccionados: ${montoBonosUsar.toLocaleString()}</strong>
-                  {modoPago === 'bono' && montoBonosUsar < total && (
-                    <div style={{ color: "#dc2626", fontSize: "0.9rem", marginTop: "0.5rem" }}>
-                      ⚠️ Faltan ${(total - montoBonosUsar).toLocaleString()} para cubrir el total
-                    </div>
-                  )}
-                  {modoPago === 'bono' && montoBonosUsar >= total && (
-                    <div style={{ color: "#059669", fontSize: "0.9rem", marginTop: "0.5rem" }}>
-                      ✅ Total cubierto con bonos
-                    </div>
-                  )}
-                </div>
-              )}
-            </div>
-          </div>
-        </div>
-      )}      {/* 🔥 MEJORADO: Lista de pagos cargados con validación de duplicados */}
-      {pagosCargados.length > 0 && (
-        <div className="pagos-cargados">
-          <h3>📄 Comprobantes Cargados ({pagosCargados.length})</h3>
-          
-          {/* Alerta si hay referencias repetidas */}
-          {(() => {
-            const referenciasRepetidas = pagosCargados
-              .map(p => p.datos.referencia.trim())
-              .filter((ref, index, arr) => arr.indexOf(ref) !== index);
-            
-            if (referenciasRepetidas.length > 0) {
-              const referenciasUnicas = [...new Set(referenciasRepetidas)];
-              return (
-                <div className="alerta-referencias-repetidas">
-                  <span>
-                    Se detectaron referencias repetidas: <strong>{referenciasUnicas.join(', ')}</strong>
-                    <br />
-                    Esto puede ser válido para pagos fraccionados o abonos parciales.
-                  </span>
-                </div>
-              );
-            }
-            return null;
-          })()}
-
-          <table>
-            <thead>
-              <tr>
-                <th>Valor</th>
-                <th>Fecha</th>
-                <th>Hora</th>
-                <th>Entidad</th>
-                <th>Referencia</th>
-                <th>Comprobante</th>
-                <th>Acción</th>
-              </tr>
-            </thead>            <tbody>
-              {pagosCargados.map((p, idx) => {
-                // 🔥 NUEVO: Detectar si esta referencia se repite
-                const referenciasIguales = pagosCargados.filter(pago => 
-                  pago.datos.referencia.trim() === p.datos.referencia.trim()
-                ).length;
-                const esReferenciaRepetida = referenciasIguales > 1;
-                
-                return (
-                  <tr key={idx} className={esReferenciaRepetida ? 'referencia-repetida' : ''}>
-                    <td>${parseValorMonetario(p.datos.valor).toLocaleString("es-CO")}</td>
-                    <td>{p.datos.fecha}</td>
-                    <td>{p.datos.hora}</td>
-                    <td>{p.datos.entidad}</td>
-                    <td>
-                      {p.datos.referencia}
-                      {esReferenciaRepetida && (
-                        <span 
-                          className="indicador-repetida" 
-                          title={`Esta referencia se repite ${referenciasIguales} veces en la lista`}
-                          style={{
-                            marginLeft: '8px',
-                            backgroundColor: '#fbbf24',
-                            color: '#92400e',
-                            padding: '2px 6px',
-                            borderRadius: '4px',
-                            fontSize: '12px',
-                            fontWeight: 'bold'
-                          }}
-                        >
-                          ⚠️ x{referenciasIguales}
-                        </span>
-                      )}
-                    </td>
-                    <td>
-                      <a
-                        href={URL.createObjectURL(p.archivo)}
-                        target="_blank"
-                        rel="noopener noreferrer"
-                      >
-                        Ver
-                      </a>
-                    </td>
-                    <td>
-                      <button onClick={() => eliminarPago(p.datos.referencia)}>
-                        🗑 Eliminar
-                      </button>
-                    </td>
-                  </tr>
-                );
-              })}
-            </tbody>
-          </table>
-        </div>
-      )}
-
-      {/* 🔥 BOTÓN DE REGISTRO - Mejorado con validaciones por modo */}
-      {puedeProcessarPago() && (
-        <div style={{ margin: "2rem 0", textAlign: "center" }}>
-          <button
-            className="boton-registrar"
-            onClick={registrarTodosLosPagos}
-            disabled={cargando}
-            style={{
-              backgroundColor: "#059669",
-              color: "white",
-              padding: "1rem 2rem",
-              fontSize: "1.1rem",
-              border: "none",
-              borderRadius: "8px",
-              cursor: cargando ? "not-allowed" : "pointer",
-              opacity: cargando ? 0.6 : 1
-            }}
-          >
-            {cargando ? "Procesando..." : (() => {
-              switch (modoPago) {
-                case 'comprobante':
-                  return `✅ Registrar pago con comprobante (${totales.totalPagosEfectivo.toLocaleString()})`;
-                case 'bono':
-                  return `✅ Registrar pago con bonos (${totales.totalBonos.toLocaleString()})`;
-                case 'mixto':
-                  return `✅ Registrar pago mixto (${totales.totalCubierto.toLocaleString()})`;
-                default:
-                  return  "✅ Registrar pago"
-              }
-            })()}
-          </button>
-        </div>
-      )}
-
-      {/* 🔥 FORMULARIO DE COMPROBANTE - Solo mostrar según el modo */}
-      {(modoPago === 'comprobante' || modoPago === 'mixto') && (
-        <div className="seccion-comprobante">
-          <h3>📄 {modoPago === 'mixto' ? 'Comprobante adicional' : 'Comprobante de pago'}</h3>
-          
-          <form className="formulario-pago" onSubmit={(e) => e.preventDefault()}>
-            <div className="input-group">
-              <label>Comprobante de pago</label>
-              <input
-                type="file"
-                accept="image/*,application/pdf"
-                onChange={handleFileChange}
-                required
-              />
-            </div>
-
-            {analizando && (
-              <div style={{ margin: "1rem 0", color: "#2e7d32", fontWeight: "bold" }}>
-                <LoadingSpinner size="small" />
-                <span style={{ marginLeft: "0.5rem" }}>
-                  🤖 Analizando comprobante con IA...
-                </span>
-              </div>
-            )}
-
-            {/* Información de validación IA */}
-            {validacionIA && (
-              <div className="validacion-ia" style={{
-                margin: "1rem 0",
-                padding: "1rem",
-                border: `2px solid ${getConfianzaColor(validacionIA.score_confianza)}`,
-                borderRadius: "8px",
-                backgroundColor: "#f8fafc"
-              }}>
-                <h4 style={{ margin: "0 0 0.5rem 0", color: getConfianzaColor(validacionIA.score_confianza) }}>
-                  🤖 Validación IA: {validacionIA.score_confianza}% de confianza
-                </h4>
-                
-                {validacionIA.sugerencias && Array.isArray(validacionIA.sugerencias) && validacionIA.sugerencias.length > 0 && (
-                  <div style={{ marginTop: "0.5rem" }}>
-                    <strong style={{ color: "#059669" }}>💡 Sugerencias:</strong>
-                    <ul style={{ margin: "0.25rem 0", paddingLeft: "1.5rem", fontSize: "0.85rem" }}>
-                      {validacionIA.sugerencias.map((sugerencia: string, idx: number) => (
-                        <li key={idx} style={{ color: "#059669" }}>{sugerencia}</li>
-                      ))}
-                    </ul>
-                  </div>
-                )}
-              </div>
-            )}
-
-            {/* Mostrar calidad de imagen */}
-            {calidadOCR > 0 && (
-              <div style={{ 
-                margin: "0.5rem 0", 
-                fontSize: "0.9rem",
-                color: calidadOCR > 70 ? "#059669" : "#dc2626"
-              }}>
-                📊 Calidad de imagen: {calidadOCR}%
-                {calidadOCR < 70 && " - Considera tomar una foto más clara"}
-              </div>
-            )}
-
-            <div className="datos-extraidos">
-              {[
-                ["valor", "Valor del pago", "$ 0.00"],
-                ["fecha", "Fecha", ""],
-                ["hora", "Hora", ""],
-                ["entidad", "Entidad", ""],
-                ["referencia", "Referencia", ""],
-                ["tipo", "Tipo de pago", ""],
-              ].map(([key, label, placeholder]) => (
-                <div className="input-group" key={key}>
-                  <label>{label}</label>
-                  {key === "tipo" ? (
-                    <select
-                      value={datosManuales.tipo}
-                      onChange={(e) =>
-                        setDatosManuales((prev) => ({
-                          ...prev,
-                          tipo: e.target.value,
-                        }))
-                      }
-                      required
-                    >
-                      <option value="">Seleccione...</option>
-                      <option value="consignacion">Consignación</option>
-                      <option value="Nequi">Nequi</option>
-                      <option value="Transferencia">Transferencia</option>
-                    </select>
-                  ) : (
-                    <input
-                      type={
-                        key === "fecha" ? "date" : key === "hora" ? "time" : "text"
-                      }
-                      value={datosManuales[key as keyof DatosPago]}
-                      onChange={(e) =>
-                        setDatosManuales((prev) => ({
-                          ...prev,
-                          [key]: e.target.value,
-                        }))
-                      }
-                      placeholder={placeholder}
-                      required
-                    />
-                  )}
-                </div>
-              ))}
-            </div>
-
-            {/* Componente de validación */}
-            {guias.length > 0 && (
-              <ValidadorPago
-                guiasSeleccionadas={guias}
-                valorConsignado={parseValorMonetario(datosManuales.valor)}
-                onValidacionChange={setValidacionPago}
-              />
-            )}
-
-            {/* Botón para agregar pago individual */}
-            <button
-              type="button"
-              className="boton-registrar"
-              onClick={agregarPago}
-              disabled={!validacionPago?.valido || analizando}
-              style={{
-                backgroundColor: validacionPago?.valido ? "#3b82f6" : "#6b7280",
-                opacity: validacionPago?.valido && !analizando ? 1 : 0.6,
-                margin: "1rem 0"
-              }}
-            >
-              {validacionPago?.valido ? '✅ Agregar comprobante' : '❌ Comprobante inválido'}
-            </button>
-          </form>
-        </div>
-      )}
-
-      {/* 🔥 MENSAJE DE ESTADO SEGÚN EL MODO */}
-      {!puedeProcessarPago() && (
-        <div className="mensaje-estado" style={{
-          margin: "2rem 0",
-          padding: "1rem",
-          backgroundColor: "#fef3c7",
-          border: "1px solid #f59e0b",
-          borderRadius: "8px",
-          color: "#92400e"
-        }}>
-          {modoPago === 'comprobante' && (
-            <p style={{ margin: 0 }}>
-              📄 <strong>Faltan comprobantes:</strong> Necesitas agregar comprobantes que cubran ${total.toLocaleString()}.
-            </p>
-          )}
-          {modoPago === 'bono' && (
-            <p style={{ margin: 0 }}>
-              💰 <strong>Selecciona bonos:</strong> Elige bonos que cubran al menos ${total.toLocaleString()}.
-              {bonos && montoBonosUsar > 0 && montoBonosUsar < total && (
-                <span style={{ display: "block", marginTop: "0.5rem" }}>
-                  Tienes ${montoBonosUsar.toLocaleString()} seleccionados, faltan ${(total - montoBonosUsar).toLocaleString()}.
-                </span>
-              )}
-            </p>
-          )}
-          {modoPago === 'mixto' && (
-            <p style={{ margin: 0 }}>
-              🔄 <strong>Completa el pago mixto:</strong> Combina bonos y comprobantes para cubrir ${total.toLocaleString()}.
-              {totales.totalCubierto > 0 && (
-                <span style={{ display: "block", marginTop: "0.5rem" }}>
-                  Tienes ${totales.totalCubierto.toLocaleString()} cubiertos, faltan ${totales.faltante.toLocaleString()}.
-                </span>
-              )}
-            </p>
-          )}
-        </div>
-      )}      {/* Botones de acción */}
-      <div className="acciones" style={{
-        display: 'flex',
-        justifyContent: 'flex-end',
-        gap: '1rem',
-        marginTop: '2rem'
-      }}>
-        <button 
-          className="boton-secundario"
-          onClick={() => navigate('/conductor/pagos')}
-          disabled={cargando}
-          style={{
-            backgroundColor: '#6b7280',
-            color: 'white',
-            padding: '0.75rem 1.5rem',
-            borderRadius: '0.5rem',
-            border: 'none',
-            cursor: cargando ? 'not-allowed' : 'pointer',
-            opacity: cargando ? 0.6 : 1
-          }}
-        >
-          Cancelar
-        </button>
-        
-      </div>
-
-      {cargando && <LoadingSpinner size="medium" />}
-    </div>
-  );
-}
-
-// Función placeholder - implementar según tu lógica de autenticación
-function getToken(): string {
-  return localStorage.getItem("token") || "";
->>>>>>> 3667e142
+import { useLocation, useNavigate } from "react-router-dom";
+import { useState, useEffect } from "react";
+import "../../styles/conductor/FormularioPagoConductor.css";
+import LoadingSpinner from "../../components/LoadingSpinner";
+import ValidadorPago from "../../components/ValidadorPago";
+
+// Tipos de datos
+type Bono = {
+  id: string;
+  tipo_bono: 'SOBRANTE_PAGO';
+  valor_bono: number;
+  saldo_disponible: number;
+  referencia_pago_origen: string;
+  fecha_generacion: string;
+  estado_bono: 'ACTIVO' | 'AGOTADO' | 'VENCIDO' | 'CANCELADO';
+  descripcion?: string;
+};
+
+type BonosState = {
+  disponible: number;
+  detalles: Bono[];
+};
+
+type GuiaPago = { 
+  referencia: string; 
+  valor: number; 
+  tracking?: string; 
+  liquidacion_id?: string;
+  cliente?: string;
+};
+
+type DatosPago = {
+  valor: string;
+  fecha: string;
+  hora: string;
+  tipo: string;
+  entidad: string;
+  referencia: string;
+};
+
+type PagoCompleto = {
+  datos: DatosPago;
+  archivo: File;
+};
+
+type OCRResponse = {
+  datos_extraidos?: {
+    valor?: string;
+    fecha?: string;
+    hora?: string;
+    entidad?: string;
+    referencia?: string;
+    tipo?: string;
+  };
+  validacion_ia?: {
+    score_confianza: number;
+    estado: string;
+    accion_recomendada: string;
+    errores_detectados?: string[];
+    sugerencias?: string[];
+  };
+  estadisticas?: {
+    tiempo_total: number;
+    engine_ganador: string;
+    calidad_imagen: number;
+  };
+  error?: boolean;
+  mensaje?: string;
+};
+
+// 🔥 NUEVO: Tipo de modo de pago
+type ModoPago = 'comprobante' | 'bono' | 'mixto';
+
+
+const usuario = JSON.parse(localStorage.getItem("user")!);
+
+
+
+
+
+export default function RegistrarPago() {
+  const location = useLocation();
+  const navigate = useNavigate();
+
+  const { guias, total, bonos }: { 
+    guias: GuiaPago[]; 
+    total: number; 
+    bonos?: { disponible: number; detalles: any[] } 
+  } = location.state || {
+    guias: [],
+    total: 0,
+    bonos: { disponible: 0, detalles: [] }
+  };
+
+  // 🔥 NUEVO: Estado para modo de pago seleccionado
+  const [modoPago, setModoPago] = useState<ModoPago>('comprobante');
+  const [archivo, setArchivo] = useState<File | null>(null);
+  const [cargando, setCargando] = useState(false);
+  const [analizando, setAnalizando] = useState(false);
+  const [pagosCargados, setPagosCargados] = useState<PagoCompleto[]>([]);
+  const [validacionIA, setValidacionIA] = useState<any>(null);
+  const [calidadOCR, setCalidadOCR] = useState<number>(0);
+  
+  const [datosManuales, setDatosManuales] = useState<DatosPago>({
+    valor: "",
+    fecha: "",
+    hora: "",
+    tipo: "",
+    entidad: "",
+    referencia: "",
+  });
+
+  const [validacionPago, setValidacionPago] = useState<any>(null);
+
+  // Estados para manejo de bonos
+  const [bonosDisponibles, setBonosDisponibles] = useState<Bono[]>([]);
+  const [saldoBonosTotal, setSaldoBonosTotal] = useState<number>(0);
+  const [usarBonos, setUsarBonos] = useState<boolean>(false);
+  const [bonoSeleccionado, setBonoSeleccionado] = useState<string | null>(null);
+
+  // Calcular el monto de bonos a usar basado en el bono seleccionado
+  const montoBonosUsar = usarBonos && bonoSeleccionado 
+    ? bonosDisponibles.find(b => b.id === bonoSeleccionado)?.saldo_disponible || 0
+    : 0;
+
+  // Función unificada para calcular totales
+  const calcularTotales = () => {
+    const totalPagosEfectivo = pagosCargados.reduce((sum, p) => {
+      const val = parseValorMonetario(p.datos.valor);
+      return sum + (isNaN(val) ? 0 : val);
+    }, 0);
+    
+    const totalBonos = usarBonos && bonoSeleccionado 
+      ? bonosDisponibles.find(b => b.id === bonoSeleccionado)?.saldo_disponible || 0
+      : 0;
+
+    const totalCubierto = totalPagosEfectivo + totalBonos;
+    const faltante = Math.max(0, total - totalCubierto);
+    const sobrante = Math.max(0, totalCubierto - total);
+    
+    return {
+      totalPagosEfectivo,
+      totalBonos,
+      totalCubierto,
+      faltante,
+      sobrante
+    };
+  };
+
+  console.log(usuario);
+  console.log(calcularTotales().totalBonos.toLocaleString());
+
+  
+  // Eliminar calcularTotalConBonos ya que está duplicado
+  const totales = calcularTotales();
+
+  // 🔥 NUEVA FUNCIÓN: Manejar cambio de modo de pago
+  const handleModoPagoChange = (nuevoModo: ModoPago) => {
+    setModoPago(nuevoModo);
+    
+    // Limpiar estados según el modo seleccionado
+    if (nuevoModo === 'comprobante') {
+      setUsarBonos(false);
+      setBonoSeleccionado(null);
+    } else if (nuevoModo === 'bono') {
+      setUsarBonos(true);
+      // Limpiar comprobantes si solo se van a usar bonos
+      setPagosCargados([]);
+      setArchivo(null);
+      setDatosManuales({
+        valor: "",
+        fecha: "",
+        hora: "",
+        tipo: "",
+        entidad: "",
+        referencia: "",
+      });
+    } else if (nuevoModo === 'mixto') {
+      setUsarBonos(true);
+      // Mantener ambos formularios disponibles
+    }
+  };
+
+  // 🔥 NUEVA FUNCIÓN: Validar si se puede procesar el pago
+  const puedeProcessarPago = () => {
+    const totales = calcularTotales();
+    switch (modoPago) {
+      case 'comprobante':
+        return pagosCargados.length > 0 && totales.totalPagosEfectivo >= total;
+      case 'bono':
+        return usarBonos && totales.totalBonos >= total;
+      case 'mixto':
+        return (pagosCargados.length > 0 || (usarBonos && totales.totalBonos > 0)) && totales.totalCubierto >= total;
+      default:
+        return false;
+    }
+  };
+
+  // Funciones auxiliares (mantener las existentes)
+  const convertirFechaAISO = (fechaTexto: string): string => {
+    if (!fechaTexto) return "";
+    
+    try {
+      if (/^\d{4}-\d{2}-\d{2}$/.test(fechaTexto)) {
+        return fechaTexto;
+      }
+      
+      if (/^\d{1,2}\/\d{1,2}\/\d{4}$/.test(fechaTexto)) {
+        const [dia, mes, año] = fechaTexto.split('/');
+        return `${año}-${mes.padStart(2, '0')}-${dia.padStart(2, '0')}`;
+      }
+      
+      if (/^\d{1,2}-\d{1,2}-\d{4}$/.test(fechaTexto)) {
+        const [dia, mes, año] = fechaTexto.split('-');
+        return `${año}-${mes.padStart(2, '0')}-${dia.padStart(2, '0')}`;
+      }
+      
+      const fecha = new Date(fechaTexto);
+      if (!isNaN(fecha.getTime())) {
+        return fecha.toISOString().split('T')[0];
+      }
+      
+      console.warn(`⚠️ No se pudo convertir la fecha: ${fechaTexto}`);
+      return "";
+    } catch (error) {
+      console.error(`❌ Error convirtiendo fecha ${fechaTexto}:`, error);
+      return "";
+    }
+  };
+
+  const normalizarHora = (horaTexto: string): string => {
+    if (!horaTexto) return "";
+    
+    try {
+      if (/^\d{1,2}:\d{2}$/.test(horaTexto)) {
+        return horaTexto;
+      }
+      
+      if (/^\d{1,2}:\d{2}:\d{2}$/.test(horaTexto)) {
+        return horaTexto.slice(0, 5);
+      }
+      
+      const ampmMatch = horaTexto.match(/(\d{1,2}):(\d{2})\s*(AM|PM|A\.M\.|P\.M\.)/i);
+      if (ampmMatch) {
+        let [, horas, minutos, periodo] = ampmMatch;
+        let horasNum = parseInt(horas);
+        
+        if (periodo.toUpperCase().includes('P') && horasNum !== 12) {
+          horasNum += 12;
+        } else if (periodo.toUpperCase().includes('A') && horasNum === 12) {
+          horasNum = 0;
+        }
+        
+        return `${horasNum.toString().padStart(2, '0')}:${minutos}`;
+      }
+      
+      return horaTexto;
+    } catch (error) {
+      console.error(`❌ Error normalizando hora ${horaTexto}:`, error);
+      return horaTexto;
+    }
+  };
+
+  const normalizarHoraParaEnvio = (hora: string): string => {
+    if (!hora) return "00:00:00";
+    
+    if (/^\d{2}:\d{2}:\d{2}$/.test(hora)) {
+      return hora;
+    }
+    
+    if (/^\d{2}:\d{2}$/.test(hora)) {
+      return `${hora}:00`;
+    }
+    
+    if (/^\d{1}:\d{2}$/.test(hora)) {
+      return `0${hora}:00`;
+    }
+    
+    return `${hora.slice(0, 5)}:00`;
+  };
+
+  function parseValorMonetario(valor: string): number {
+    const limpio = valor
+      .replace(/[^0-9.,]/g, "")
+      .replace(/\.(?=\d{3,})/g, "")
+      .replace(",", ".");
+    const num = parseFloat(limpio);
+    return isNaN(num) ? 0 : num;
+  }
+
+  // Mantener las funciones existentes para manejo de archivos y pagos
+  const handleFileChange = async (e: React.ChangeEvent<HTMLInputElement>) => {
+    const file = e.target.files?.[0] || null;
+    setArchivo(file);
+    setValidacionIA(null);
+    setCalidadOCR(0);
+    
+    if (!file) return;
+
+    setAnalizando(true);
+    const formData = new FormData();
+    formData.append("file", file);
+
+    try {
+      const response = await fetch("http://127.0.0.1:8000/ocr/extraer", {
+        method: "POST",
+        body: formData,
+      });
+
+      if (!response.ok) {
+        const errorText = await response.text();
+        throw new Error(`HTTP ${response.status}: ${errorText}`);
+      }
+
+      const result: OCRResponse = await response.json();
+
+      if (result.error) {
+        alert(`❌ Error en OCR: ${result.mensaje || 'Error desconocido'}`);
+        return;
+      }
+
+      const data = result.datos_extraidos;
+      
+      if (data && Object.keys(data).length > 0) {
+        const datosLimpios = {
+          valor: data.valor || "",
+          fecha: convertirFechaAISO(data.fecha || ""),
+          hora: normalizarHora(data.hora || ""),
+          tipo: data.tipo || data.entidad || "",
+          entidad: data.entidad || "",
+          referencia: data.referencia || "",
+        };
+
+        setDatosManuales(datosLimpios);
+
+        if (result.validacion_ia) {
+          setValidacionIA(result.validacion_ia);
+          
+          const { score_confianza, errores_detectados } = result.validacion_ia;
+          
+          if (errores_detectados && Array.isArray(errores_detectados) && errores_detectados.length > 0) {
+            console.warn("⚠️ Errores detectados:", errores_detectados);
+            alert(`⚠️ OCR completado con advertencias:\n${errores_detectados.join('\n')}\n\nPor favor verifica los datos extraídos.`);
+          } else if (score_confianza < 70) {
+            console.warn(`⚠️ Confianza baja: ${score_confianza}%`);
+            alert(`⚠️ Confianza baja (${score_confianza}%). Por favor verifica los datos.`);
+          }
+        }
+
+        if (result.estadisticas?.calidad_imagen) {
+          setCalidadOCR(result.estadisticas.calidad_imagen);
+        }
+
+      } else {
+        console.warn("⚠️ No se extrajeron datos válidos del comprobante");
+        alert("⚠️ No se pudieron extraer datos del comprobante.\n\nPuedes ingresar los datos manualmente.");
+      }
+
+    } catch (err: any) {
+      console.error("❌ Error al extraer datos:", err);
+      alert(`❌ Error al procesar el comprobante: ${err.message}\n\nPuedes ingresar los datos manualmente.`);
+    } finally {
+      setAnalizando(false);
+    }
+  };  // 🔥 FUNCIÓN MEJORADA: Validación robusta de duplicados
+  const validarDuplicado = (nuevosDatos: DatosPago): { esDuplicado: boolean; mensaje: string } => {
+    const referencia = nuevosDatos.referencia.trim();
+    const valor = parseValorMonetario(nuevosDatos.valor);
+    const fecha = nuevosDatos.fecha.trim();
+    
+    // Buscar pagos con la misma referencia
+    const pagosConMismaReferencia = pagosCargados.filter(
+      (p) => p.datos.referencia.trim() === referencia
+    );
+
+    if (pagosConMismaReferencia.length === 0) {
+      // No hay pagos con esta referencia, está bien
+      return { esDuplicado: false, mensaje: "" };
+    }
+
+    // Si hay pagos con la misma referencia, validar valor + fecha para detectar duplicados exactos
+    const duplicadoExacto = pagosConMismaReferencia.find((p) => {
+      const valorExistente = parseValorMonetario(p.datos.valor);
+      const fechaExistente = p.datos.fecha.trim();
+      
+      return valorExistente === valor && fechaExistente === fecha;
+    });
+
+    if (duplicadoExacto) {
+      return { 
+        esDuplicado: true, 
+        mensaje: `❌ DUPLICADO DETECTADO\n\nYa existe un pago con exactamente los mismos datos:\n• Referencia: ${referencia}\n• Valor: $${valor.toLocaleString()}\n• Fecha: ${fecha}\n\nEste sí es un duplicado real y no se puede agregar.` 
+      };
+    }
+
+    // Si tiene la misma referencia pero diferente valor o fecha, es posible que sea válido
+    // Mostrar los detalles y pedir confirmación
+    const pagoExistente = pagosConMismaReferencia[0];
+    const valorExistente = parseValorMonetario(pagoExistente.datos.valor);
+    const fechaExistente = pagoExistente.datos.fecha.trim();
+    
+    const continuar = window.confirm(
+      `⚠️ ATENCIÓN: Referencia repetida pero con datos diferentes\n\n` +
+      `PAGO YA REGISTRADO:\n` +
+      `• Referencia: ${referencia}\n` +
+      `• Valor: $${valorExistente.toLocaleString()}\n` +
+      `• Fecha: ${fechaExistente}\n\n` +
+      `PAGO QUE INTENTAS AGREGAR:\n` +
+      `• Referencia: ${referencia}\n` +
+      `• Valor: $${valor.toLocaleString()}\n` +
+      `• Fecha: ${fecha}\n\n` +
+      `¿Son realmente pagos diferentes con la misma referencia?\n` +
+      `(Por ejemplo: abonos parciales, pagos fraccionados, etc.)\n\n` +
+      `✅ CONTINUAR si son pagos válidos diferentes\n` +
+      `❌ CANCELAR si es un error`
+    );
+
+    return { 
+      esDuplicado: !continuar, 
+      mensaje: continuar ? "" : "⚠️ Operación cancelada. Revisa los datos antes de intentar nuevamente." 
+    };
+  };
+
+  const agregarPago = () => {
+    const campos = Object.entries(datosManuales);
+    for (const [key, val] of campos) {
+      if (typeof val !== "string" || val.trim() === "") {
+        alert(`El campo "${key}" es obligatorio`);
+        return;
+      }
+    }
+
+    if (!archivo) {
+      alert("Debes adjuntar el comprobante de pago.");
+      return;
+    }
+
+    // 🔥 NUEVA VALIDACIÓN: Usar la función mejorada de duplicados
+    const validacion = validarDuplicado(datosManuales);
+    if (validacion.esDuplicado) {
+      alert(validacion.mensaje);
+      return;
+    }
+
+    setPagosCargados((prev) => [...prev, { datos: datosManuales, archivo }]);
+    setDatosManuales({
+      valor: "",
+      fecha: "",
+      hora: "",
+      tipo: "",
+      entidad: "",
+      referencia: "",
+    });
+    setArchivo(null);
+    setValidacionIA(null);
+    setCalidadOCR(0);
+  };
+
+  const eliminarPago = (referencia: string) => {
+    setPagosCargados((prev) =>
+      prev.filter((p) => p.datos.referencia !== referencia)
+    );
+  };
+
+  // Función de registro de pagos (mantener la existente)
+  const registrarTodosLosPagos = async () => {
+    const totales = calcularTotales();
+
+    if (totales.faltante > 0) {
+      if (usarBonos && bonoSeleccionado && bonoSeleccionado.length > 0) {
+        const usar = confirm(`Faltan $${totales.faltante.toLocaleString()}. ¿Deseas aplicar tus bonos disponibles?`);
+        if (usar) {
+          const bonosData = {
+            bonos_utilizados: Array.isArray(bonoSeleccionado) ? bonoSeleccionado.map((bonoId: any) => {
+              const bono = bonos?.detalles.find(b => b.id === bonoId);
+              return {
+                bono_id: bonoId,
+                valor_utilizado: bono?.saldo_disponible || 0
+              };
+            }) : [],
+            total_bonos: montoBonosUsar,
+            guias: guias.map(g => ({
+              referencia: g.referencia,
+              tracking: g.tracking || g.referencia,
+              liquidacion_id: g.liquidacion_id
+            }))
+          };
+
+          const responseBonos = await fetch("http://127.0.0.1:8000/pagos/aplicar-bonos", {
+            method: "POST",
+            headers: {
+              'Authorization': `Bearer ${getToken()}`,
+              'Content-Type': 'application/json'
+            },
+            body: JSON.stringify(bonosData)
+          });
+
+          if (!responseBonos.ok) {
+            const errorBonos = await responseBonos.json();
+            throw new Error(`Error aplicando bonos: ${errorBonos.detail}`);
+          }
+
+          const resultBonos = await responseBonos.json();
+          console.log("✅ Bonos aplicados exitosamente:", resultBonos.referencia_pago);
+        } else {
+          return;
+        }
+      } else {
+        alert(`Faltan ${totales.faltante.toLocaleString()} para cubrir el total de las guías.`);
+        return;
+      }
+    }
+
+    setCargando(true);
+
+    try {
+      let referenciaBonos = null;
+      if (usarBonos && bonoSeleccionado && bonoSeleccionado.length > 0) {
+        console.log("🎯 Aplicando bonos...");
+        
+        const bonosData = {
+          bonos_utilizados: Array.isArray(bonoSeleccionado) ? bonoSeleccionado.map((bonoId: string) => {
+            const bono = bonos?.detalles.find(b => b.id === bonoId);
+            return {
+              bono_id: bonoId,
+              valor_utilizado: bono?.saldo_disponible || 0
+            };
+          }) : [],
+          total_bonos: montoBonosUsar,
+          guias: guias.map(g => ({
+            referencia: g.referencia,
+            tracking: g.tracking || g.referencia,
+            liquidacion_id: g.liquidacion_id
+          }))
+        };
+
+        const responseBonos = await fetch("http://127.0.0.1:8000/pagos/aplicar-bonos", {
+          method: "POST",
+          headers: {
+            'Authorization': `Bearer ${getToken()}`,
+            'Content-Type': 'application/json'
+          },
+          body: JSON.stringify(bonosData)
+        });
+
+        if (!responseBonos.ok) {
+          const errorBonos = await responseBonos.json();
+          throw new Error(`Error aplicando bonos: ${errorBonos.detail}`);
+        }
+
+        const resultBonos = await responseBonos.json();
+        referenciaBonos = resultBonos.referencia_pago;
+        console.log("✅ Bonos aplicados exitosamente:", referenciaBonos);
+      }
+
+      if (pagosCargados.length > 0) {
+        console.log("💳 Registrando pagos en efectivo/transferencia...");
+        
+        for (const p of pagosCargados) {
+          const formData = new FormData();
+          const usuario = JSON.parse(localStorage.getItem("user")!);
+          const correo = usuario.email;
+
+          const guiasConCliente = guias.map((g) => {
+            const guiaObj: any = {
+              referencia: String(g.referencia).trim(),
+              valor: Number(g.valor),
+              cliente: g.cliente || "Sin Cliente",
+            };
+
+            if (g.liquidacion_id) {
+              guiaObj.liquidacion_id = g.liquidacion_id;
+            }
+
+            const trackingStr = g.tracking ? String(g.tracking).trim() : "";
+            if (trackingStr && 
+                trackingStr.toLowerCase() !== "null" && 
+                trackingStr.toLowerCase() !== "undefined" &&
+                trackingStr !== "") {
+              guiaObj.tracking = trackingStr;
+            } else {
+              guiaObj.tracking = g.referencia;
+            }
+
+            return guiaObj;
+          });
+
+          formData.append("correo", correo);
+          formData.append("valor_pago_str", parseValorMonetario(p.datos.valor).toString());
+          formData.append("fecha_pago", p.datos.fecha);
+          formData.append("hora_pago", normalizarHoraParaEnvio(p.datos.hora));
+          formData.append("tipo", p.datos.tipo);
+          formData.append("entidad", p.datos.entidad);
+          formData.append("referencia", p.datos.referencia);
+          formData.append("guias", JSON.stringify(guiasConCliente));
+          formData.append("comprobante", p.archivo);
+
+          if (referenciaBonos && montoBonosUsar > 0) {
+            formData.append("bonos_aplicados", montoBonosUsar.toString());
+            formData.append("referencia_bonos", referenciaBonos);
+          }
+
+          const endpoint = (referenciaBonos && montoBonosUsar > 0) 
+            ? "http://127.0.0.1:8000/pagos/registrar-conductor-con-bonos"
+            : "http://127.0.0.1:8000/pagos/registrar-conductor";
+
+          const response = await fetch(endpoint, {
+            method: "POST",
+            body: formData,
+          });
+
+          const result = await response.json();
+          if (!response.ok) {
+            throw new Error(result.detail || "Error al registrar pago");
+          }
+
+          console.log("✅ Pago registrado:", result);
+        }
+      }
+
+      if (pagosCargados.length === 0 && usarBonos && montoBonosUsar > 0) {
+        console.log("🎯 Solo bonos aplicados - registro completado");
+      }
+
+      const mensajeExito = (() => {
+        if (pagosCargados.length > 0 && usarBonos && montoBonosUsar > 0) {
+          return `✅ Pago híbrido registrado: ${pagosCargados.length} comprobante(s) por ${totales.totalPagosEfectivo.toLocaleString()} + bonos por ${montoBonosUsar.toLocaleString()}.`;
+        } else if (pagosCargados.length > 0) {
+          return `✅ ${pagosCargados.length} pago(s) en efectivo registrado(s) por ${totales.totalPagosEfectivo.toLocaleString()}.`;
+        } else if (usarBonos && montoBonosUsar > 0) {
+          return `✅ Pago con bonos registrado: ${montoBonosUsar.toLocaleString()}.`;
+        } else {
+          return "✅ Procesamiento completado.";
+        }
+      })();
+
+      alert(mensajeExito);
+      navigate("/conductor/pagos");
+
+    } catch (error: any) {
+      console.error("❌ Error registrando pagos:", error);
+      alert(`❌ Error: ${error.message}`);
+    } finally {
+      setCargando(false);
+    }
+  };
+
+  // Mantener las funciones auxiliares existentes
+  const getConfianzaColor = (score: number) => {
+    if (score >= 85) return "#22c55e";
+    if (score >= 70) return "#3b82f6";
+    if (score >= 50) return "#f59e0b";
+    return "#ef4444";
+  };
+
+  const toggleBono = (bonoId: string) => {
+    const bonoAUsar = bonosDisponibles.find(b => b.id === bonoId);
+    if (!bonoAUsar) return;
+
+    if (bonoSeleccionado === bonoId) {
+      setBonoSeleccionado(null);
+      setUsarBonos(false);
+    } else {
+      setBonoSeleccionado(bonoId);
+      setUsarBonos(true);
+    }
+  };
+
+  // Función para manejar la selección de bonos
+  const handleSeleccionBono = (bonoId: string) => {
+    if (bonoSeleccionado === bonoId) {
+      setBonoSeleccionado(null);
+      setUsarBonos(false);
+    } else {
+      const bonoAUsar = bonosDisponibles.find(b => b.id === bonoId);
+      if (bonoAUsar) {
+        setBonoSeleccionado(bonoId);
+        setUsarBonos(true);
+      }
+    }
+  };
+
+  // Función para registrar un pago con manejo de bonos
+  const registrarPago = async () => {
+    if (cargando) return;
+    setCargando(true);
+
+    try {
+      const totales = calcularTotales();
+
+      // Si hay faltante y no se están usando bonos disponibles
+      if (totales.faltante > 0 && !usarBonos) {
+        const usarBonosDisponibles = window.confirm(
+          `Falta cubrir $${totales.faltante.toLocaleString()}. ` +
+          `Tienes $${saldoBonosTotal.toLocaleString()} en bonos disponibles. ` +
+          `¿Deseas usarlos?`
+        );
+        if (usarBonosDisponibles) {
+          setUsarBonos(true);
+          return;
+        }
+      }
+
+      // Si el pago es insuficiente
+      if (totales.faltante > 0) {
+        alert(`El monto total pagado ($${totales.totalCubierto.toLocaleString()}) ` +
+              `es menor al valor requerido ($${total.toLocaleString()})`);
+        return;
+      }
+
+      // Preparar datos del pago
+      const formData = new FormData();
+      
+      // Agregar archivos de comprobantes
+      pagosCargados.forEach((pago, index) => {
+        formData.append(`comprobantes`, pago.archivo);
+        formData.append(`datos_pago_${index}`, JSON.stringify(pago.datos));
+      });
+
+      // Agregar información de bonos si se están usando
+      if (usarBonos && bonoSeleccionado) {
+        formData.append('bono_usado', bonoSeleccionado);
+        const bonoAplicado = bonosDisponibles.find(b => b.id === bonoSeleccionado);
+        if (bonoAplicado) {
+          formData.append('valor_bono_usado', bonoAplicado.saldo_disponible.toString());
+        }
+      }
+
+      // Agregar guías y totales
+      formData.append('guias', JSON.stringify(guias));
+      formData.append('total_efectivo', totales.totalPagosEfectivo.toString());
+      formData.append('total_bonos', totales.totalBonos.toString());
+      formData.append('sobrante', totales.sobrante.toString());
+
+      // Enviar al backend
+      const response = await fetch('http://127.0.0.1:8000/pagos/registrar-conductor', {
+        method: 'POST',
+        body: formData,
+        headers: {
+          'Authorization': `Bearer ${localStorage.getItem("token") || ""}`
+        }
+      });
+
+      if (!response.ok) {
+        throw new Error('Error registrando el pago');
+      }
+
+      const result = await response.json();
+
+      // Si se generó un nuevo bono por sobrante
+      if (result.bono_generado) {
+        alert(`¡Pago registrado exitosamente!\n\n` +
+              `Se ha generado un bono por $${result.bono_generado.valor_bono.toLocaleString()} ` +
+              `que podrás usar en tus próximos pagos.`);
+      } else {
+        alert('¡Pago registrado exitosamente!');
+      }
+
+      navigate('/conductor/pagos');
+
+    } catch (error: any) {
+      console.error('❌ Error registrando pago:', error);
+      alert(`Error: ${error.message}`);
+    } finally {
+      setCargando(false);
+    }
+  };
+
+  // Cargar bonos disponibles al inicio
+  useEffect(() => {
+    const cargarBonos = async () => {
+      try {
+        const response = await fetch('http://127.0.0.1:8000/pagos/bonos-disponibles', {
+          headers: {
+            'Authorization': `Bearer ${getToken()}`
+          }
+        });
+        
+        if (!response.ok) throw new Error('Error cargando bonos');
+        
+        const data = await response.json();
+        setBonosDisponibles(data.bonos || []);
+        setSaldoBonosTotal(data.total_disponible || 0);
+      } catch (error) {
+        console.error('Error cargando bonos:', error);
+      }
+    };
+
+    cargarBonos();
+  }, []);
+
+  return (
+    <div className="registrar-pago">
+      <h1 style = {{display:'flex',justifyContent:"space-between"}}>
+      <span style={{ fontSize: '45px' }}> Registrar Pago </span>
+      <span className="tabla-guias"  style={{ fontSize: '25px' }}> 
+        Saldo Disponible: {' '} ${saldoBonosTotal.toLocaleString()}
+      </span>  
+      </h1>
+      <div className="tabla-guias">
+        <h2><span style={{fontSize: 20}}><strong>Guías a Pagar</strong></span></h2>
+        <table>
+          <thead>
+            <tr>
+              <th>Referencia</th>
+              <th>Valor</th>
+            </tr>
+          </thead>
+          <tbody>
+            {guias.map((guia) => (
+              <tr key={guia.referencia}>
+                <td>{guia.referencia}</td>
+                <td>${guia.valor.toLocaleString()}</td>
+              </tr>
+            ))}
+          </tbody>
+          <tfoot>
+            <tr>
+              <td><strong>Total a Pagar:</strong></td>
+              <td><strong>${total.toLocaleString()}</strong></td>
+            </tr>
+          </tfoot>
+        </table>
+      </div>      {/* Sección de Bonos Disponibles */}
+      {saldoBonosTotal > 0 && (
+        <div className="seccion-bonos">
+          <h3>💰 Bonos Disponibles</h3>
+          <div className="bonos-disponibles-pago">
+            <div className="bonos-header-pago">
+              <span>Saldo total en bonos: ${saldoBonosTotal.toLocaleString()}</span>
+            </div>
+            
+            <div className="bonos-lista">
+              {bonosDisponibles.map((bono) => (
+                <div 
+                  key={bono.id} 
+                  className={`bono-checkbox ${bonoSeleccionado === bono.id ? 'seleccionado' : ''}`}
+                  onClick={() => handleSeleccionBono(bono.id)}
+                >
+                  <input
+                    type="radio"
+                    name="bonoSeleccionado"
+                    checked={bonoSeleccionado === bono.id}
+                    onChange={() => handleSeleccionBono(bono.id)}
+                  />
+                  <div className="bono-info-seleccion">
+                    <div className="bono-tipo-sel">
+                      {bono.tipo_bono}
+                    </div>
+                    <div className="bono-valor-sel">
+                      ${bono.saldo_disponible.toLocaleString()}
+                    </div>
+                    <div className="bono-desc-sel">
+                      Generado: {new Date(bono.fecha_generacion).toLocaleDateString()}
+                      {bono.descripcion && <span> - {bono.descripcion}</span>}
+                    </div>
+                  </div>
+                </div>
+              ))}
+            </div>
+
+            {bonoSeleccionado && (
+              <div className="bonos-seleccionados-resumen">
+                <strong>Bono Seleccionado: ${montoBonosUsar.toLocaleString()}</strong>
+                {montoBonosUsar >= total ? (
+                  <div style={{ color: '#059669', marginTop: '0.5rem' }}>
+                    ✅ Cubre el total requerido
+                  </div>
+                ) : (
+                  <div style={{ color: '#dc2626', marginTop: '0.5rem' }}>
+                    ⚠️ Falta ${(total - montoBonosUsar).toLocaleString()}
+                  </div>
+                )}
+              </div>
+            )}
+          </div>
+        </div>
+      )}      {/* Resumen de Pago */}
+      <div className="resumen-total-con-bonos">
+        <h3>💳 Resumen de Pago</h3>
+        {(() => {
+          const totales = calcularTotales();
+          return (
+             <div className="resumen-desglose">
+              <div className="linea-resumen">
+                <span><strong style={{fontSize : 20}}>Total guias:</strong></span>
+                <span className="text-red font-bold" style={{fontSize : 20}}>${total.toLocaleString()}</span>
+              </div>
+              {totales.totalBonos != 0 &&(
+              <div className="linea-resumen">
+                <span><strong style={{fontSize : 20}}>Saldo disponible:</strong></span>
+                <span style={{color: 'green', fontWeight: 'bold', fontSize: 20}}>${totales.totalBonos.toLocaleString()}</span>
+              </div>
+              )}
+
+
+              {totales.totalBonos != totales.faltante &&(  
+                <div className="linea-resumen">           
+                <span style={{fontSize : 20}}><strong>Total comprobantes cargados:</strong></span>
+                <span style={{color: 'green', fontWeight: 'bold', fontSize : 20}}>${totales.totalPagosEfectivo.toLocaleString()}</span>
+              </div>
+              )}
+
+              <hr className="divisor-resumen" />
+              
+              { totales.totalCubierto >= total && (
+                <div className="linea-resumen total-final" >
+                <span style={{fontSize : 20}}><strong> ✅  Total Cubierto:</strong></span>
+                <span style={{fontSize : 20}}><strong>${totales.totalCubierto.toLocaleString()}</strong></span>
+              </div>)}
+              {/*
+              { totales.totalCubierto < total && (
+                <div className="linea-resumen faltante" >
+                <span className="texto-faltante" style={{fontSize : 20}}><strong> ❌  Total No Cubierto:</strong></span>
+                <span className="texto-faltante" style={{fontSize : 20}}><strong>${totales.totalCubierto.toLocaleString()}</strong></span>
+              </div>)}
+              */}
+              {totales.faltante > 0 &&  (
+                <div className="linea-resumen faltante">
+                  <span className="texto-faltante" style={{fontSize : 20}}><strong>❌ Faltante:</strong></span>
+                  <span className="texto-faltante" style={{fontSize : 20}}><strong>${totales.faltante.toLocaleString()}</strong></span>
+                </div>
+              )}
+              {totales.sobrante > 0 && (
+                <div className="linea-resumen exito">
+                  <span className="texto-exito" style={{fontSize : 20}} ><strong> ✅ Existe excedente:</strong></span>
+                  <span className="texto-exito" style={{fontSize : 20}} ><strong> Se actualizará el saldo disponible</strong></span>
+                  <span className="texto-exito" style={{fontSize : 20}}><strong>  + ${totales.sobrante.toLocaleString()} </strong></span>
+                </div>
+              )}
+            </div>
+          );
+        })()}
+      </div>
+
+      {totales.faltante != 0 && (
+      <div className="mensaje-estado" style={{
+        margin: "2rem 0",
+        padding: "1rem",
+        backgroundColor: "#fef3c7",
+        border: "1px solid rgb(235, 153, 0)", // 🔧 corregido!
+        borderRadius: "8px",
+        color: "#92400e"
+      }}>
+        <p style={{ margin: 0 }}>
+          <strong style={{fontSize : 19}}> ❗ Total no cubierto ❗ Necesitas agregar comprobantes que cubran ${totales.faltante.toLocaleString()}</strong>
+        </p>
+      </div>
+    )}
+
+      {/* 🔥 NUEVO: Selector de modo de pago */}
+{/*      
+      <div className="modo-pago-selector" style={{ 
+        margin: "2rem 0", 
+        padding: "1.5rem", 
+        backgroundColor: "#f8fafc", 
+        borderRadius: "12px",
+        border: "2px solid #e5e7eb"
+      }}>
+        <h3 style={{ margin: "0 0 1rem 0", color: "#1f2937" }}>💳 Selecciona el modo de pago</h3>
+        
+        <div className="opciones-pago" style={{ 
+          display: "flex", 
+          gap: "1rem", 
+          flexWrap: "wrap",
+          marginBottom: "1rem"
+        }}>
+          <label className="opcion-pago" style={{ 
+            display: "flex", 
+            alignItems: "center", 
+            gap: "0.5rem",
+            padding: "0.75rem 1rem",
+            backgroundColor: modoPago === 'comprobante' ? "#3b82f6" : "#ffffff",
+            color: modoPago === 'comprobante' ? "#ffffff" : "#374151",
+            border: "2px solid #d1d5db",
+            borderRadius: "8px",
+            cursor: "pointer",
+            transition: "all 0.2s ease",
+            minWidth: "180px",
+            justifyContent: "center"
+          }}>
+            <input
+              type="radio"
+              name="modoPago"
+              value="comprobante"
+              checked={modoPago === 'comprobante'}
+              onChange={() => handleModoPagoChange('comprobante')}
+              style={{ display: "none" }}
+            />
+            <span>📄 Solo Comprobante</span>
+          </label>
+
+          {bonos && bonos.disponible >= 0 && (
+            <>
+              <label className="opcion-pago" style={{ 
+                display: "flex", 
+                alignItems: "center", 
+                gap: "0.5rem",
+                padding: "0.75rem 1rem",
+                backgroundColor: modoPago === 'bono' ? "#059669" : "#ffffff",
+                color: modoPago === 'bono' ? "#ffffff" : "#374151",
+                border: "2px solid #d1d5db",
+                borderRadius: "8px",
+                cursor: "pointer",
+                transition: "all 0.2s ease",
+                minWidth: "180px",
+                justifyContent: "center"
+              }}>
+                <input
+                  type="radio"
+                  name="modoPago"
+                  value="bono"
+                  checked={modoPago === 'bono'}
+                  onChange={() => handleModoPagoChange('bono')}
+                  style={{ display: "none" }}
+                />
+                <span>💰 Solo Bonos</span>
+              </label>
+
+              <label className="opcion-pago" style={{ 
+                display: "flex", 
+                alignItems: "center", 
+                gap: "0.5rem",
+                padding: "0.75rem 1rem",
+                backgroundColor: modoPago === 'mixto' ? "#7c3aed" : "#ffffff",
+                color: modoPago === 'mixto' ? "#ffffff" : "#374151",
+                border: "2px solid #d1d5db",
+                borderRadius: "8px",
+                cursor: "pointer",
+                transition: "all 0.2s ease",
+                minWidth: "180px",
+                justifyContent: "center"
+              }}>
+                <input
+                  type="radio"
+                  name="modoPago"
+                  value="mixto"
+                  checked={modoPago === 'mixto'}
+                  onChange={() => handleModoPagoChange('mixto')}
+                  style={{ display: "none" }}
+                />
+                <span>🔄 Mixto (Bono + Comprobante)</span>
+              </label>
+            </>
+          )}
+        </div>
+
+         //Descripción del modo seleccionado 
+        <div className="descripcion-modo" style={{ 
+          padding: "1rem", 
+          backgroundColor: "#ffffff", 
+          borderRadius: "8px",
+          fontSize: "0.9rem",
+          color: "#6b7280"
+        }}>
+          {modoPago === 'comprobante' && (
+            <p style={{ margin: 0 }}>
+              📄 <strong>Solo Comprobante:</strong> Registra el pago completo con comprobantes de transferencia, consignación o Nequi.
+            </p>
+          )}
+          {modoPago === 'bono' && (
+            <p style={{ margin: 0 }}>
+              💰 <strong>Solo Bonos:</strong> Utiliza únicamente tus bonos disponibles para cubrir el total de las guías.
+            </p>
+          )}
+          {modoPago === 'mixto' && (
+            <p style={{ margin: 0 }}>
+              🔄 <strong>Pago Mixto:</strong> Combina bonos con comprobantes para cubrir el total. Ideal cuando tus bonos no cubren todo el monto.
+            </p>
+          )}
+        </div>
+      </div>
+  
+      // 🔥 SECCIÓN DE BONOS - Solo mostrar según el modo
+      {(modoPago === 'bono' || modoPago === 'mixto') && bonos && bonos.disponible > 0 && (
+        <div className="seccion-bonos">
+          <h3>💰 Bonos Disponibles</h3>
+          <div className="bonos-disponibles-pago">
+            <div className="bonos-header-pago">
+              <span>Total bonos disponibles: ${bonos.disponible.toLocaleString()}</span>
+              {modoPago === 'bono' && (
+                <div style={{ fontSize: "0.9rem", color: "#059669", marginTop: "0.5rem" }}>
+                  ✅ Modo solo bonos activado
+                </div>
+              )}
+            </div>
+            
+            <div className="bonos-seleccion">
+              <h4>Selecciona los bonos a usar:</h4>
+              {bonos.detalles.map((bono: any) => (
+                <div key={bono.id} className="bono-seleccionable">
+                  <label className="bono-checkbox">
+                    <input
+                      type="checkbox"
+                      checked={bonoSeleccionado ? bonoSeleccionado.includes(bono.id) : false}
+                      onChange={() => toggleBono(bono.id)}
+                    />
+                    <div className="bono-info-seleccion">
+                      <span className="bono-tipo-sel">{bono.tipo}</span>
+                      <span className="bono-valor-sel">${bono.saldo_disponible.toLocaleString()}</span>
+                      <small className="bono-desc-sel">{bono.descripcion}</small>
+                    </div>
+                  </label>
+                </div>
+              ))}
+              
+              {bonoSeleccionado && bonoSeleccionado.length > 0 && (
+                <div className="bonos-seleccionados-resumen">
+                  <strong>Bonos seleccionados: ${montoBonosUsar.toLocaleString()}</strong>
+                  {modoPago === 'bono' && montoBonosUsar < total && (
+                    <div style={{ color: "#dc2626", fontSize: "0.9rem", marginTop: "0.5rem" }}>
+                      ⚠️ Faltan ${(total - montoBonosUsar).toLocaleString()} para cubrir el total
+                    </div>
+                  )}
+                  {modoPago === 'bono' && montoBonosUsar >= total && (
+                    <div style={{ color: "#059669", fontSize: "0.9rem", marginTop: "0.5rem" }}>
+                      ✅ Total cubierto con bonos
+                    </div>
+                  )}
+                </div>
+              )}
+            </div>
+          </div>
+        </div>
+      )}
+
+      {/* Lista de pagos cargados */}
+      {pagosCargados.length > 0 && (
+        <div className="pagos-cargados">
+          <h3>📄 Comprobantes Cargados ({pagosCargados.length})</h3>
+          
+          {/* Alerta si hay referencias repetidas */}
+          {(() => {
+            const referenciasRepetidas = pagosCargados
+              .map(p => p.datos.referencia.trim())
+              .filter((ref, index, arr) => arr.indexOf(ref) !== index);
+            
+            if (referenciasRepetidas.length > 0) {
+              const referenciasUnicas = [...new Set(referenciasRepetidas)];
+              return (
+                <div className="alerta-referencias-repetidas">
+                  <span>
+                    Se detectaron referencias repetidas: <strong>{referenciasUnicas.join(', ')}</strong>
+                    <br />
+                    Esto puede ser válido para pagos fraccionados o abonos parciales.
+                  </span>
+                </div>
+              );
+            }
+            return null;
+          })()}
+
+          <table>
+            <thead>
+              <tr>
+                <th>Valor</th>
+                <th>Fecha</th>
+                <th>Hora</th>
+                <th>Entidad</th>
+                <th>Referencia</th>
+                <th>Comprobante</th>
+                <th>Acción</th>
+              </tr>
+            </thead>            <tbody>
+              {pagosCargados.map((p, idx) => {
+                // 🔥 NUEVO: Detectar si esta referencia se repite
+                const referenciasIguales = pagosCargados.filter(pago => 
+                  pago.datos.referencia.trim() === p.datos.referencia.trim()
+                ).length;
+                const esReferenciaRepetida = referenciasIguales > 1;
+                
+                return (
+                  <tr key={idx} className={esReferenciaRepetida ? 'referencia-repetida' : ''}>
+                    <td>${parseValorMonetario(p.datos.valor).toLocaleString("es-CO")}</td>
+                    <td>{p.datos.fecha}</td>
+                    <td>{p.datos.hora}</td>
+                    <td>{p.datos.entidad}</td>
+                    <td>
+                      {p.datos.referencia}
+                      {esReferenciaRepetida && (
+                        <span 
+                          className="indicador-repetida" 
+                          title={`Esta referencia se repite ${referenciasIguales} veces en la lista`}
+                          style={{
+                            marginLeft: '8px',
+                            backgroundColor: '#fbbf24',
+                            color: '#92400e',
+                            padding: '2px 6px',
+                            borderRadius: '4px',
+                            fontSize: '12px',
+                            fontWeight: 'bold'
+                          }}
+                        >
+                          ⚠️ x{referenciasIguales}
+                        </span>
+                      )}
+                    </td>
+                    <td>
+                      <a
+                        href={URL.createObjectURL(p.archivo)}
+                        target="_blank"
+                        rel="noopener noreferrer"
+                      >
+                        Ver
+                      </a>
+                    </td>
+                    <td>
+                      <button onClick={() => eliminarPago(p.datos.referencia)}>
+                        🗑 Eliminar
+                      </button>
+                    </td>
+                  </tr>
+                );
+              })}
+            </tbody>
+          </table>
+        </div>
+      )}
+
+      {/* 🔥 BOTÓN DE REGISTRO - Mejorado con validaciones por modo */}
+      {puedeProcessarPago() && (
+        <div style={{ margin: "2rem 0", textAlign: "center" }}>
+          <button
+            className="boton-registrar"
+            onClick={registrarTodosLosPagos}
+            disabled={cargando}
+            style={{
+              backgroundColor: "#059669",
+              color: "white",
+              padding: "1rem 2rem",
+              fontSize: "1.1rem",
+              border: "none",
+              borderRadius: "8px",
+              cursor: cargando ? "not-allowed" : "pointer",
+              opacity: cargando ? 0.6 : 1
+            }}
+          >
+            {cargando ? "Procesando..." : (() => {
+              switch (modoPago) {
+                case 'comprobante':
+                  return `✅ Registrar pago con comprobante (${totales.totalPagosEfectivo.toLocaleString()})`;
+                case 'bono':
+                  return `✅ Registrar pago con bonos (${totales.totalBonos.toLocaleString()})`;
+                case 'mixto':
+                  return `✅ Registrar pago mixto (${totales.totalCubierto.toLocaleString()})`;
+                default:
+                  return  "✅ Registrar pago"
+              }
+            })()}
+          </button>
+        </div>
+        )}
+
+
+
+      {/* 🔥 FORMULARIO DE COMPROBANTE - Solo mostrar según el modo */}
+      {(totales.faltante != 0) && (
+        <div className="seccion-comprobante">
+        <form className="formulario-pago" onSubmit={(e) => e.preventDefault()}>
+            <div className="input-group">
+              <h3>📄Cargar comprobante de pago</h3>
+              <label style={{ fontSize: '18px' }}><strong>Comprobante de pago</strong></label>
+              <input
+                type="file"
+                accept="image/*,application/pdf"
+                onChange={handleFileChange}
+                required
+              />
+            </div>
+
+            {analizando && (
+              <div style={{ margin: "1rem 0", color: "#2e7d32", fontWeight: "bold" }}>
+                <LoadingSpinner size="small" />
+                <span style={{ marginLeft: "0.5rem" }}>
+                  🤖 Analizando comprobante con IA...
+                </span>
+              </div>
+            )}
+
+            {/* Información de validación IA */}
+            {validacionIA && (
+              <div className="validacion-ia" style={{
+                margin: "1rem 0",
+                padding: "1rem",
+                border: `2px solid ${getConfianzaColor(validacionIA.score_confianza)}`,
+                borderRadius: "8px",
+                backgroundColor: "#f8fafc"
+              }}>
+                <h4 style={{ margin: "0 0 0.5rem 0", color: getConfianzaColor(validacionIA.score_confianza) }}>
+                  🤖 Validación IA: {validacionIA.score_confianza}% de confianza
+                </h4>
+                
+                {validacionIA.sugerencias && Array.isArray(validacionIA.sugerencias) && validacionIA.sugerencias.length > 0 && (
+                  <div style={{ marginTop: "0.5rem" }}>
+                    <strong style={{ color: "#059669" }}>💡 Sugerencias:</strong>
+                    <ul style={{ margin: "0.25rem 0", paddingLeft: "1.5rem", fontSize: "0.85rem" }}>
+                      {validacionIA.sugerencias.map((sugerencia: string, idx: number) => (
+                        <li key={idx} style={{ color: "#059669" }}>{sugerencia}</li>
+                      ))}
+                    </ul>
+                  </div>
+                )}
+              </div>
+            )}
+
+            {/* Mostrar calidad de imagen */}
+            {calidadOCR > 0 && (
+              <div style={{ 
+                margin: "0.5rem 0", 
+                fontSize: "0.9rem",
+                color: calidadOCR > 70 ? "#059669" : "#dc2626"
+              }}>
+                📊 Calidad de imagen: {calidadOCR}%
+                {calidadOCR < 70 && " - Considera tomar una foto más clara"}
+              </div>
+            )}
+
+            <div className="datos-extraidos">
+              {[
+                ["valor", "Valor del pago", "$ 0.00"],
+                ["fecha", "Fecha", ""],
+                ["hora", "Hora", ""],
+                ["entidad", "Entidad", ""],
+                ["referencia", "Referencia", ""],
+                ["tipo", "Tipo de pago", ""],
+              ].map(([key, label, placeholder]) => (
+                <div className="input-group" key={key}>
+                  <label>{label}</label>
+                  {key === "tipo" ? (
+                    <select
+                      value={datosManuales.tipo}
+                      onChange={(e) =>
+                        setDatosManuales((prev) => ({
+                          ...prev,
+                          tipo: e.target.value,
+                        }))
+                      }
+                      required
+                    >
+                      <option value="">Seleccione...</option>
+                      <option value="consignacion">Consignación</option>
+                      <option value="Nequi">Nequi</option>
+                      <option value="Transferencia">Transferencia</option>
+                    </select>
+                  ) : (
+                    <input
+                      type={
+                        key === "fecha" ? "date" : key === "hora" ? "time" : "text"
+                      }
+                      value={datosManuales[key as keyof DatosPago]}
+                      onChange={(e) =>
+                        setDatosManuales((prev) => ({
+                          ...prev,
+                          [key]: e.target.value,
+                        }))
+                      }
+                      placeholder={placeholder}
+                      required
+                    />
+                  )}
+                </div>
+              ))}
+            </div>
+
+            {/* Componente de validación */}
+            {guias.length > 0 && (
+              <ValidadorPago
+                guiasSeleccionadas={guias}
+                valorConsignado={parseValorMonetario(datosManuales.valor)}
+                onValidacionChange={setValidacionPago}
+              />
+            )}
+
+            {/* Botón para agregar pago individual */}
+            <button
+              type="button"
+              className="boton-registrar"
+              onClick={agregarPago}
+              disabled={!validacionPago?.valido || analizando}
+              style={{
+                backgroundColor: validacionPago?.valido ? "#3b82f6" : "#6b7280",
+                opacity: validacionPago?.valido && !analizando ? 1 : 0.6,
+                margin: "1rem 0"
+              }}
+            >
+              {validacionPago?.valido ? '✅ Agregar comprobante' : '❌ Comprobante inválido'}
+            </button>
+          </form>
+        </div>
+      )}
+
+      {/* 🔥 MENSAJE DE ESTADO SEGÚN EL MODO */}
+      {/*}
+      {!puedeProcessarPago() && (
+        <div className="mensaje-estado" style={{
+          margin: "2rem 0",
+          padding: "1rem",
+          backgroundColor: "#fef3c7",
+          border: "1px solid #f59e0b",
+          borderRadius: "8px",
+          color: "#92400e"
+        }}>
+          {modoPago === 'comprobante' && (
+            <p style={{ margin: 0 }}>
+              📄 <strong>Faltan comprobantes:</strong> Necesitas agregar comprobantes que cubran ${total.toLocaleString()}.
+            </p>
+          )}
+          {modoPago === 'bono' && (
+            <p style={{ margin: 0 }}>
+              💰 <strong>Selecciona bonos:</strong> Elige bonos que cubran al menos ${total.toLocaleString()}.
+              {bonos && montoBonosUsar > 0 && montoBonosUsar < total && (
+                <span style={{ display: "block", marginTop: "0.5rem" }}>
+                  Tienes ${montoBonosUsar.toLocaleString()} seleccionados, faltan ${(total - montoBonosUsar).toLocaleString()}.
+                </span>
+              )}
+            </p>
+          )}
+          {modoPago === 'mixto' && (
+            <p style={{ margin: 0 }}>
+              🔄 <strong>Completa el pago mixto:</strong> Combina bonos y comprobantes para cubrir ${total.toLocaleString()}.
+              {totales.totalCubierto > 0 && (
+                <span style={{ display: "block", marginTop: "0.5rem" }}>
+                  Tienes ${totales.totalCubierto.toLocaleString()} cubiertos, faltan ${totales.faltante.toLocaleString()}.
+                </span>
+              )}
+            </p>
+          )}
+        </div>
+      )} */}     
+      
+      {/* Botones de acción */}
+      <div className="acciones" style={{
+        display: 'flex',
+        justifyContent: 'flex-end',
+        gap: '1rem',
+        marginTop: '2rem'
+      }}>
+        <button 
+          className="boton-secundario"
+          onClick={() => navigate('/conductor/pagos')}
+          disabled={cargando}
+          style={{
+            backgroundColor: '#6b7280',
+            color: 'white',
+            padding: '0.75rem 1.5rem',
+            borderRadius: '0.5rem',
+            border: 'none',
+            cursor: cargando ? 'not-allowed' : 'pointer',
+            opacity: cargando ? 0.6 : 1
+          }}
+        >
+          Cancelar
+        </button>
+        
+      </div>
+
+      {cargando && <LoadingSpinner size="medium" />}
+    </div>
+  );
+}
+{/* Función placeholder - implementar según tu lógica de autenticación */}
+
+function getToken(): string {
+  return localStorage.getItem("token") || "";
 }