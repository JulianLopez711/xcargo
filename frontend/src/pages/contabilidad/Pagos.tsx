--- conflicted
+++ resolved
@@ -112,15 +112,12 @@
         }
       }
 
-<<<<<<< HEAD
-=======
       console.log('🔍 Parámetros de búsqueda:', params.toString());
       console.log('📅 Fechas enviadas:', {
         fechaDesde: fechaDesde ? formatearFechaParaServidor(fechaDesde) : 'No especificada',
         fechaHasta: fechaHasta ? formatearFechaParaServidor(fechaHasta) : 'No especificada'
       });
 
->>>>>>> 6e9e8d33
       const response = await fetch(`http://127.0.0.1:8000/pagos/pendientes-contabilidad?${params.toString()}`, {
         headers: {
           Authorization: `Bearer ${getToken()}`
@@ -371,11 +368,7 @@
         params.append('estado', filtroEstado);
       }
 
-<<<<<<< HEAD
-      const response = await fetch(`http://127.0.0.1:8000/pagos/pendientes-contabilidad?${params.toString()}`, {
-=======
       const response = await fetch(`http://127.0.0.1:8000/pagos/exportar-pendientes-contabilidad?${params.toString()}`, {
->>>>>>> 6e9e8d33
         headers: {
           Authorization: `Bearer ${getToken()}`
         }
