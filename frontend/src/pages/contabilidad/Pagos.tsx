import { useEffect, useState } from "react";
import { saveAs } from "file-saver";
import "../../styles/contabilidad/Pagos.css";


// Utilidad para obtener el token desde localStorage
function getToken(): string {
  return localStorage.getItem("token") || "";
}

interface Pago {
  referencia_pago: string;
  valor: number;
  fecha: string;
  entidad: string;
  estado_conciliacion: string;
  tipo: string;
  imagen: string;
  novedades?: string;
  num_guias: number;
  trackings_preview: string;
  trackings_completos?: string; // Added this property
  correo_conductor: string;
  hora_pago?: string; // Added this property
  creado_en?: string;
  fecha_modificacion?: string;
  carrier?: string; // Agregado para mostrar el carrier
}

interface DetalleTracking {
  tracking: string;
  referencia: string;
  valor: number;
  cliente: string;
  carrier: string;
  tipo: string;
  fecha_pago: string;
  hora_pago: string;
  estado: string;
  novedades: string;
  comprobante: string;
  valor_guia: number;
}

interface PaginacionInfo {
  total_registros: number;
  total_paginas: number;
  pagina_actual: number;
  registros_por_pagina: number;
  tiene_siguiente: boolean;
  tiene_anterior: boolean;
}

export default function PagosContabilidad() {
  // Dropdown de filtro de estado
  const [dropdownAbierto, setDropdownAbierto] = useState(false);

  const [pagos, setPagos] = useState<Pago[]>([]);
  const [paginaActual, setPaginaActual] = useState(1);
  const pagosPorPagina = 20;
  const [cargando, setCargando] = useState(false);
  const [filtroReferencia, setFiltroReferencia] = useState("");
  const [filtroValor, setFiltroValor] = useState("");
  // Estado para el valor formateado visualmente
  const [filtroValorFormateado, setFiltroValorFormateado] = useState("");
  const [filtroCarrier, setFiltroCarrier] = useState("");
  const [fechaDesde, setFechaDesde] = useState("");
  const [fechaHasta, setFechaHasta] = useState("");
  const estadosDisponibles = [
    'pendiente_conciliacion',
    'conciliado_manual', 
    'conciliado_automatico',
    'rechazado'
  ];
  const [filtroEstados, setFiltroEstados] = useState<string[]>([...estadosDisponibles]);
  const [modalVisible, setModalVisible] = useState(false);
  const [novedad, setNovedad] = useState("");
  const [refPagoSeleccionada, setRefPagoSeleccionada] = useState("");
  const [imagenSeleccionada, setImagenSeleccionada] = useState<string | null>(null);
  const [detalleTracking, setDetalleTracking] = useState<DetalleTracking[] | null>(null);
  const [modalDetallesVisible, setModalDetallesVisible] = useState(false);
  const [procesando, setProcesando] = useState<string | null>(null);
  const [paginacionInfo, setPaginacionInfo] = useState<PaginacionInfo>({
    total_registros: 0,
    total_paginas: 0,
    pagina_actual: 1,
    registros_por_pagina: 20,
    tiene_siguiente: false,
    tiene_anterior: false
  });

  // Función para obtener pagos con paginación y filtros
  const obtenerPagos = async (pagina: number = paginaActual, aplicarFiltros: boolean = false) => {
    setCargando(true);
    const offset = (pagina - 1) * pagosPorPagina;
    
    try {
      // Construir parámetros de query
      const params = new URLSearchParams({
        limit: pagosPorPagina.toString(),
        offset: offset.toString()
      });

      // Aplicar filtros si están definidos o si ya se habían aplicado anteriormente
      if (aplicarFiltros || filtrosAplicados) {
        if(filtroCarrier.trim()){
          params.append('carrier',filtroCarrier.trim());
          }
        if (filtroValor.trim()) {
          params.append('valor', filtroValor.trim());
        }
        if (filtroReferencia.trim()) {
          params.append('referencia', filtroReferencia.trim());
        }
        if (fechaDesde) {
          const fechaFormateada = formatearFechaParaServidor(fechaDesde);
          if (fechaFormateada) {
            params.append('fecha_desde', fechaFormateada);
          }
        }
        if (fechaHasta) {
          const fechaFormateada = formatearFechaParaServidor(fechaHasta);
          if (fechaFormateada) {
            params.append('fecha_hasta', fechaFormateada);
          }
        }
        if (filtroEstados.length > 0) {
          filtroEstados.forEach(estado => {
            params.append('estado', estado);
          });
        }
      }

      console.log('🔍 Parámetros de búsqueda:', params.toString());
      console.log('📅 Fechas enviadas:', {
        fechaDesde: fechaDesde ? formatearFechaParaServidor(fechaDesde) : 'No especificada',
        fechaHasta: fechaHasta ? formatearFechaParaServidor(fechaHasta) : 'No especificada'
      });

      const response = await fetch(`https://api.x-cargo.co/pagos/pendientes-contabilidad?${params.toString()}`, {
        headers: {
          Authorization: `Bearer ${getToken()}`
        }
      });

      if (!response.ok) {
        throw new Error(`Error ${response.status}: ${response.statusText}`);
      }

      const data = await response.json();
      console.log('📊 Datos recibidos:', data);
      console.log(data)      
      // Si la respuesta incluye información de paginación
      if (data.pagos && data.paginacion) {
        console.log("📈 Actualizando con paginación:", data.pagos.length, "pagos");
        setPagos(data.pagos);
        setPaginacionInfo(data.paginacion);
      } else {
        // Fallback para el formato actual
        console.log("📈 Actualizando sin paginación:", Array.isArray(data) ? data.length : "datos no válidos");
        setPagos(Array.isArray(data) ? data : []);
        // Calcular paginación estimada
        const totalEstimado = data.length
        setPaginacionInfo({
          total_registros: totalEstimado,
          total_paginas: Math.ceil(totalEstimado / pagosPorPagina),
          pagina_actual: pagina,
          registros_por_pagina: pagosPorPagina,
          tiene_siguiente: data.length === pagosPorPagina,
          tiene_anterior: pagina > 1
        });
      }

    } catch (error) {
      console.error("❌ Error cargando pagos pendientes:", error);
      setPagos([]);
      setPaginacionInfo({
        total_registros: 0,
        total_paginas: 0,
        pagina_actual: 1,
        registros_por_pagina: 20,
        tiene_siguiente: false,
        tiene_anterior: false
      });
    } finally {
      setCargando(false);
    }
  };

  // Función para formatear fecha para el servidor
  const formatearFechaParaServidor = (fecha: string): string => {
    if (!fecha) return "";
    
    // Si ya está en formato YYYY-MM-DD, mantenerlo
    const formatoISO = /^\d{4}-\d{2}-\d{2}$/;
    if (formatoISO.test(fecha)) {
      return fecha;
    }
    
    // Si está en otro formato, convertir a YYYY-MM-DD
    const fechaObj = new Date(fecha);
    if (isNaN(fechaObj.getTime())) {
      console.warn('⚠️ Fecha inválida:', fecha);
      return "";
    }
    
    return fechaObj.toISOString().split('T')[0];
  };

  // Función para manejar Enter en los campos de filtro
  const manejarEnterFiltros = (e: React.KeyboardEvent) => {
    if (e.key === 'Enter' && hayFiltrosActivos() && !cargando) {
      aplicarFiltros();
    }
  };

  // Función para detectar si hay filtros activos
  const hayFiltrosActivos = () => {
  return filtroCarrier.trim() !== "" ||
       filtroReferencia.trim() !== "" || 
       fechaDesde !== "" || 
       fechaHasta !== "" || 
       filtroEstados.length > 0 ||
       filtroValor.trim() !== "";
  };

  // Estado para controlar si se aplicaron filtros
  const [filtrosAplicados, setFiltrosAplicados] = useState(false);

  useEffect(() => {
    // Si es la primera carga (filtrosAplicados es false y página 1), buscar con todos los estados activos
    if (paginaActual === 1 && !filtrosAplicados) {
      obtenerPagos(1, true);
    } else {
      obtenerPagos(paginaActual, filtrosAplicados);
    }
  }, [paginaActual]);

  // Función para validar rango de fechas
  const validarRangoFechas = (): string | null => {
    if (fechaDesde && fechaHasta) {
      const desde = new Date(fechaDesde);
      const hasta = new Date(fechaHasta);
      
      if (desde > hasta) {
        return "La fecha 'Desde' no puede ser mayor que la fecha 'Hasta'";
      }
      
      // Validar que no sea más de 1 año de diferencia
      const unAño = 365 * 24 * 60 * 60 * 1000;
      if (hasta.getTime() - desde.getTime() > unAño) {
        return "El rango de fechas no puede ser mayor a 1 año";
      }
    }
    return null;
  };

  // Función para aplicar filtros
  const aplicarFiltros = () => {
    if (!hayFiltrosActivos()) {
      alert("Debe especificar al menos un filtro para realizar la búsqueda");
      return;
    }
    
    // Validar rango de fechas
    const errorFechas = validarRangoFechas();
    if (errorFechas) {
      alert(`❌ Error en las fechas: ${errorFechas}`);
      return;
    }
    
    // Mensaje informativo para búsqueda por referencia
    if (filtroReferencia.trim() && filtroEstados.length === 0) {
      console.log("🔍 Búsqueda por referencia: se mostrarán todos los estados para esta referencia");
    }
    
    setPaginaActual(1); // Resetear a la primera página
    setFiltrosAplicados(true);
    obtenerPagos(1, true);
  };

  // Ya no necesitamos filtrar localmente porque se hace en el servidor
  // Usamos directamente los pagos recibidos del servidor
  const pagosFiltrados = pagos;

  const descargarCSV = () => {
    if (pagosFiltrados.length === 0) {
      alert("No hay datos para exportar");
      return;
    }

    const encabezado = "ID,Referencia_Pago,Valor_Total,Fecha,Entidad,Estado,Tipo,Num_Guias,Conductor,Fecha_Creacion\n";
    const filas = pagosFiltrados
      .map((p: Pago, idx: number) =>
        `${idx + 1},"${p.referencia_pago}",${p.valor},"${p.fecha}","${p.entidad}","${p.estado_conciliacion}","${p.tipo}",${p.num_guias},"${p.correo_conductor}","${p.creado_en || ''}"`
      )
      .join("\n");

    const blob = new Blob([encabezado + filas], {
      type: "text/csv;charset=utf-8;",
    });
    
    const fechaHoy = new Date().toISOString().split("T")[0];
    saveAs(blob, `pagos-consolidados-pagina-${paginaActual}-${fechaHoy}.csv`);
  };

  const descargarInformeCompleto = async () => {
    if (procesando) {
      alert("Ya hay una operación en curso, por favor espere");
      return;
    }

    const confirmacion = confirm(
      "¿Deseas descargar el informe completo con todos los registros que coincidan con los filtros actuales? Esto puede tomar varios minutos dependiendo de la cantidad de datos."
    );

    if (!confirmacion) return;

    setProcesando("descarga_completa");

    try {
      // Construir parámetros de query con los mismos filtros actuales
      const params = new URLSearchParams();

      // Aplicar filtros si están definidos
      if (filtroReferencia.trim()) {
        params.append('referencia', filtroReferencia.trim());
      }
      if (fechaDesde) {
        const fechaFormateada = formatearFechaParaServidor(fechaDesde);
        if (fechaFormateada) {
          params.append('fecha_desde', fechaFormateada);
        }
      }
      if (fechaHasta) {
        const fechaFormateada = formatearFechaParaServidor(fechaHasta);
        if (fechaFormateada) {
          params.append('fecha_hasta', fechaFormateada);
        }
      }
      if (filtroEstados.length > 0) {
        filtroEstados.forEach(estado => {
          params.append('estado', estado);
        });
      }

      const response = await fetch(`https://api.x-cargo.co/pagos/exportar-pendientes-contabilidad?${params.toString()}`, {
        headers: {
          Authorization: `Bearer ${getToken()}`
        }
      });

      if (!response.ok) {
        throw new Error(`Error ${response.status}: ${response.statusText}`);
      }

      const data = await response.json();

      if (!data.pagos || data.pagos.length === 0) {
        alert("No se encontraron registros para exportar con los filtros aplicados");
        return;
      }

      // Crear CSV con todos los datos
      const encabezado = "ID,Referencia_Pago,Valor_Total,Fecha,Entidad,Estado,Tipo,Num_Guias,Conductor,Trackings_Completos,Hora_Pago,Novedades,Fecha_Creacion,Fecha_Modificacion\n";
      const filas = data.pagos
        .map((p: Pago, idx: number) =>
          `${idx + 1},"${p.referencia_pago}",${p.valor},"${p.fecha}","${p.entidad}","${getEstadoTexto(p.estado_conciliacion)}","${p.tipo}",${p.num_guias},"${p.correo_conductor}","${(p.trackings_completos || '').replace(/"/g, '""')}","${p.hora_pago || ''}","${(p.novedades || '').replace(/"/g, '""')}","${p.creado_en || ''}","${p.fecha_modificacion || ''}"`
        )
        .join("\n");

      const blob = new Blob([encabezado + filas], {
        type: "text/csv;charset=utf-8;",
      });
      
      const fechaHoy = new Date().toISOString().split("T")[0];
      const nombreArchivo = `informe-completo-pagos-${data.info_exportacion.total_registros_exportados}-registros-${fechaHoy}.csv`;
      saveAs(blob, nombreArchivo);

      alert(`✅ Informe completo descargado exitosamente!\n\n📊 Total de registros: ${data.info_exportacion.total_registros_exportados}\n📅 Fecha de exportación: ${new Date(data.info_exportacion.fecha_exportacion).toLocaleString()}\n📁 Archivo: ${nombreArchivo}`);

    } catch (error) {
      console.error("❌ Error descargando informe completo:", error);
      const errorMessage = error instanceof Error ? error.message : "Error desconocido";
      alert(`❌ Error al descargar el informe completo: ${errorMessage}`);
    } finally {
      setProcesando(null);
    }
  };

  const verImagen = (src: string) => {
    if (!src) {
      alert("No hay comprobante disponible");
      return;
    }
    setImagenSeleccionada(src);
  };

<<<<<<< HEAD
  const verDetallesPago = async (referenciaPago: string) => {
    try {
      const response = await fetch(`https://api.x-cargo.co/pagos/detalles-pago/${referenciaPago}`);
      
      if (!response.ok) {
        throw new Error(`Error ${response.status}: ${response.statusText}`);
      }
      
      const data = await response.json();
      setDetalleTracking(data.detalles || []);
      setModalDetallesVisible(true);
    } catch (err: any) {
      console.error("Error cargando detalles:", err);
      alert(`Error al cargar detalles del pago: ${err.message}`);
=======
const verDetallesPago = async ({
  referencia_pago,
  correo,
  fecha_pago,
  hora_pago,
  valor
}: {
  referencia_pago: string;
  correo?: string;
  fecha_pago?: string;
  hora_pago?: string;
  valor?: number;
}) => {
  try {
    const params = new URLSearchParams();
    if (correo) params.append("correo", correo);
    if (fecha_pago) params.append("fecha_pago", fecha_pago);
    if (hora_pago) params.append("hora_pago", hora_pago);
    if (valor !== undefined) params.append("valor", valor.toString());

    const response = await fetch(
      `http://127.0.0.1:8000/pagos/detalles-pago/${referencia_pago}?${params.toString()}`
    );

    if (!response.ok) {
      throw new Error(`Error ${response.status}: ${response.statusText}`);
>>>>>>> 15e5a156
    }

    const data = await response.json();
    console.log("🟢 Datos recibidos en verDetallesPago:", data);
    setDetalleTracking(data.detalles || []);
    setModalDetallesVisible(true);
  } catch (err: any) {
    console.error("Error cargando detalles:", err);
    alert(`Error al cargar detalles del pago: ${err.message}`);
  }
};

  const confirmarRechazo = async () => {
    console.log("🔄 Iniciando proceso de rechazo...", {
      refPagoSeleccionada,
      novedad: novedad.trim(),
      procesando
    });

    if (!novedad.trim()) {
      alert("Debe escribir una observación para rechazar el pago");
      return;
    }

    if (procesando) return;
    setProcesando(refPagoSeleccionada);

    try {
      const user = JSON.parse(localStorage.getItem("user") || '{"email":"usuario@sistema.com"}');
      
      console.log("📡 Enviando petición de rechazo:", {
        referencia_pago: refPagoSeleccionada,
        novedad,
        modificado_por: user.email,
      });

      const response = await fetch("https://api.x-cargo.co/pagos/rechazar-pago", {
        method: "POST",
        headers: { 
          "Content-Type": "application/json",
          "Authorization": `Bearer ${getToken()}`
        },
        body: JSON.stringify({
          referencia_pago: refPagoSeleccionada,
          novedad,
          modificado_por: user.email,
        }),
      });

      console.log("📊 Estado de la respuesta:", {
        status: response.status,
        statusText: response.statusText,
        ok: response.ok
      });

      if (!response.ok) {
        const errorData = await response.json();
        throw new Error(errorData.detail || "Error desconocido");
      }

      const resultado = await response.json();
      console.log("✅ Respuesta del servidor:", resultado);

      alert(`❌ Pago rechazado correctamente. Razón: ${novedad}`);
      
      setModalVisible(false);
      setNovedad("");
      setRefPagoSeleccionada("");
      
      // Mantener los filtros aplicados después de rechazar
      await obtenerPagos(paginaActual, filtrosAplicados);
      
    } catch (error: any) {
      console.error("Error rechazando pago:", error);
      alert(`❌ Error al rechazar el pago: ${error.message}`);
    } finally {
      setProcesando(null);
    }
  };

  const getEstadoTexto = (estado: string | undefined): string => {
    if (!estado) return "⏳ Sin estado";
    const textos: { [key: string]: string } = {
      'pendiente_conciliacion': '⏳ Pendiente conciliación',
      'conciliado_manual': '🔎 Conciliado manual',
      'conciliado_automatico': '🤖 Conciliado automático',
      'rechazado': '❌ Rechazado'
      
    };
    return textos[estado.toLowerCase()] || estado;
  };

function parseFechaLocal(fechaStr: string) {
  const [year, month, day] = fechaStr.split('-').map(Number);
  return new Date(year, month - 1, day);
  }
  

  const limpiarFiltros = () => {
    setFiltroReferencia("");
    setFiltroCarrier("");
    setFechaDesde("");
    setFechaHasta("");
    setFiltroEstados([...estadosDisponibles]);
    setFiltroValor("");
    setPaginaActual(1);
    setFiltrosAplicados(false);
    obtenerPagos(1, false);
  };

  // Para obtener estados únicos, necesitamos hacer una consulta específica o usar todos los estados conocidos
  // ...existing code...

  // Funciones de paginación
  const irAPagina = (pagina: number) => {
    if (pagina >= 1 && pagina <= paginacionInfo.total_paginas) {
      setPaginaActual(pagina);
    }
  };

  const paginaAnterior = () => {
    if (paginacionInfo.tiene_anterior) {
      irAPagina(paginaActual - 1);
    }
  };

  const paginaSiguiente = () => {
    if (paginacionInfo.tiene_siguiente) {
      irAPagina(paginaActual + 1);
    }
  };

  // Generar números de página para mostrar
  const generarNumerosPagina = () => {
    const numeros = [];
    const totalPaginas = paginacionInfo.total_paginas;
    const actual = paginaActual;
    
    // Mostrar máximo 5 números de página
    let inicio = Math.max(1, actual - 2);
    let fin = Math.min(totalPaginas, inicio + 4);
    
    // Ajustar el inicio si estamos cerca del final
    if (fin - inicio < 4) {
      inicio = Math.max(1, fin - 4);
    }
    
    for (let i = inicio; i <= fin; i++) {
      numeros.push(i);
    }
    
    return numeros;
  };

  function limpiarValorMoneda(valor: string) {
    return valor.replace(/[^\d.]/g, "").replace(/(\..*)\./g, '$1');
  }

  function formatearComoMoneda(valor: string) {
    if (!valor) return "";
    const partes = valor.split(".");
    let entero = partes[0].replace(/^0+(?!$)/, "");
    let decimal = partes[1] || "";
    entero = entero.replace(/\B(?=(\d{3})+(?!\d))/g, ",");
    return decimal ? `${entero}.${decimal}` : entero;
  }

  function manejarCambioValor(e: React.ChangeEvent<HTMLInputElement>) {
    const valorLimpio = limpiarValorMoneda(e.target.value);
    setFiltroValor(valorLimpio);
    setFiltroValorFormateado(formatearComoMoneda(valorLimpio));
  }

  useEffect(() => {
    if (filtroValor === "") {
      setFiltroValorFormateado("");
    }
  }, [filtroValor]);

  return (
    <div className="pagos-page">
      <h2 className="pagos-title">Módulo de Pagos - Contabilidad</h2>

      {/* Información de paginación */}
      <div className="pagos-info" style={{ marginBottom: "1rem", padding: "0.5rem", backgroundColor: "#f8f9fa", borderRadius: "4px" }}>
        <div style={{ display: "flex", justifyContent: "space-between", alignItems: "center" }}>
          <span style={{ fontSize: "0.9rem", color: "#6c757d" }}>
            Mostrando {pagosFiltrados.length} de {paginacionInfo.total_registros} registros 
            (Página {paginaActual} de {paginacionInfo.total_paginas})
          </span>
          {(filtrosAplicados && hayFiltrosActivos()) && (
            <span style={{ 
              fontSize: "0.8rem", 
              color: "#007bff", 
              backgroundColor: "#e3f2fd", 
              padding: "0.2rem 0.5rem", 
              borderRadius: "12px",
              fontWeight: "500"
            }}>
              🔍 Filtros activos
            </span>
          )}
        </div>
      </div>

      <div className="pagos-filtros">
        <label>
          Buscar referencia:
          <input
            type="text"
            placeholder="Ej: REF123"
            value={filtroReferencia}
            onChange={(e) => setFiltroReferencia(e.target.value)}
            onKeyDown={manejarEnterFiltros}
          />
        </label>
        <label>
          Buscar valor:
          <input
            type="text"
            placeholder="Ej: 10"
            value={filtroValorFormateado}
            onChange={manejarCambioValor}
            onKeyDown={manejarEnterFiltros}
            inputMode="decimal"
            autoComplete="off"
          />
        </label>
        <label>
          Buscar Carrier:
          <input
            type="text"
            placeholder="Ej: John Doe"
            value={filtroCarrier}
            onChange={(e) => setFiltroCarrier(e.target.value)}
            onKeyDown={manejarEnterFiltros}
          />
        </label> 
        <div style={{ minWidth: '180px', position: 'relative' }}>
          <label style={{ display: "block", marginBottom: 4, fontWeight: 600, color: "#1976d2" }}>
            Estado:
          </label>
          <button
            type="button"
            style={{
              width: '100%',
              background: '#f4f8fb',
              border: '1px solid #b6d4fa',
              borderRadius: 8,
              padding: '0.6rem 1rem',
              fontWeight: 600,
              color: '#1976d2',
              fontSize: '1rem',
              textAlign: 'left',
              cursor: 'pointer',
              boxShadow: '0 1px 4px 0 #e3eaf3',
              marginBottom: 2,
              display: 'flex',
              alignItems: 'center',
              justifyContent: 'space-between',
              gap: 8
            }}
            onClick={() => setDropdownAbierto((prev) => !prev)}
          >
            <span><span style={{color:'#333', fontWeight:400}}>{filtroEstados.length === estadosDisponibles.length ? 'Todos' : filtroEstados.map(getEstadoTexto).join(', ') || 'Ninguno'}</span></span>
            <span style={{fontSize:'1.2em', color:'#1976d2'}}>{dropdownAbierto ? '▲' : '▼'}</span>
          </button>
          {dropdownAbierto && (
            <div
              style={{
                position: 'absolute',
                top: '110%',
                left: 0,
                zIndex: 10,
                background: '#fff',
                border: '1px solid #b6d4fa',
                borderRadius: 8,
                boxShadow: '0 2px 8px #b6d4fa55',
                padding: '0.7rem 1rem',
                minWidth: 210,
                minHeight: 10,
                marginTop: 2
              }}
              onClick={e => e.stopPropagation()}
            >
              <div style={{ display: 'flex', flexDirection: 'column', gap: '0.3rem' }}>
                {estadosDisponibles.map((estado) => (
                  <label
                    key={estado}
                    style={{
                      display: 'flex',
                      alignItems: 'center',
                      gap: '0.5rem',
                      fontWeight: 500,
                      background: filtroEstados.includes(estado) ? '#e3f2fd' : 'transparent',
                      borderRadius: 5,
                      padding: '0.18rem 0.5rem',
                      cursor: 'pointer',
                      transition: 'background 0.2s',
                      border: filtroEstados.includes(estado) ? '1px solid #90caf9' : '1px solid transparent',
                      boxShadow: filtroEstados.includes(estado) ? '0 1px 2px #b6d4fa33' : 'none',
                    }}
                  >
                    <input
                      type="checkbox"
                      checked={filtroEstados.includes(estado)}
                      onChange={e => {
                        if (e.target.checked) {
                          setFiltroEstados(prev => [...prev, estado]);
                        } else {
                          setFiltroEstados(prev => prev.filter(est => est !== estado));
                        }
                      }}
                      style={{ accentColor: '#1976d2', width: 16, height: 16, marginRight: 2 }}
                    />
                    <span style={{ fontSize: '0.98rem', color: '#222', userSelect: 'none' }}>{getEstadoTexto(estado)}</span>
                  </label>
                ))}
              </div>
            </div>
          )}
        </div>
        <label>
          Desde:
          <input
            type="date"
            value={fechaDesde}
            onChange={(e) => setFechaDesde(e.target.value)}
            onKeyDown={manejarEnterFiltros}
            title="Formato: YYYY-MM-DD"
          />
          {fechaDesde && (
            <small style={{ color: "#666", fontSize: "0.8rem", display: "block" }}>
              📅 {parseFechaLocal(fechaDesde).toLocaleDateString()}
            </small>
          )}
        </label>
        <label>
          Hasta:
          <input
            type="date"
            value={fechaHasta}
            onChange={(e) => setFechaHasta(e.target.value)}
            onKeyDown={manejarEnterFiltros}
            title="Formato: YYYY-MM-DD"
          />
          {fechaHasta && (
            <small style={{ color: "#666", fontSize: "0.8rem", display: "block" }}>
              📅{parseFechaLocal(fechaHasta).toLocaleDateString()}
            </small>
          )}
        </label>
        <button 
          onClick={aplicarFiltros} 
          className="boton-accion" 
          disabled={cargando || !hayFiltrosActivos()}
          style={{
            backgroundColor: !hayFiltrosActivos() ? "#6c757d" : undefined,
            cursor: !hayFiltrosActivos() ? "not-allowed" : "pointer"
          }}
        >
          🔍 Buscar
        </button>
        <button 
          onClick={limpiarFiltros} 
          className="boton-accion" 
          disabled={cargando}
          style={{
            backgroundColor: filtrosAplicados ? "#dc3545" : undefined,
            color: filtrosAplicados ? "white" : undefined
          }}
        >
          {filtrosAplicados ? "🗑️ Limpiar Filtros" : "🗑️ Limpiar"}
        </button>
        <button onClick={descargarCSV} className="boton-accion">
          📥 Descargar Página
        </button>
        <button 
          onClick={descargarInformeCompleto} 
          className="boton-accion"
          disabled={procesando === "descarga_completa"}
          style={{
            backgroundColor: procesando === "descarga_completa" ? "#6c757d" : "#28a745",
            color: "white",
            position: "relative"
          }}
        >
          {procesando === "descarga_completa" ? "⏳ Descargando..." : "📊 Descargar Informe Completo"}
        </button>
      </div>

      {cargando && (
        <div style={{ textAlign: "center", padding: "2rem", color: "#666" }}>
          <div>⏳ Cargando pagos...</div>
        </div>
      )}

      <div className="pagos-tabla-container">
        <table className="pagos-tabla">
          <thead>
            <tr>
              <th>ID</th>
              <th>Ref. Pago</th>
              <th>Valor Total</th>
              <th>Guías</th>
              <th>Fecha</th>
              <th>Fecha Creación</th>
              <th>Carrier</th>
              <th>Tipo</th>
              <th>Estado</th>
              <th>Comprobante</th>
              <th>Trackings</th>
              <th>Novedades</th>
              <th>Acción</th>
            </tr>
          </thead>

          <tbody>
            {pagosFiltrados.length > 0 ? (
              pagosFiltrados.map((p, idx) => (
                //console.log("📦 Pago:", p),
                <tr key={`${p.referencia_pago}-${p.fecha}-${idx}`}>
               
                  <td>{((paginaActual - 1) * pagosPorPagina) + idx + 1}</td>
                  <td>{p.referencia_pago}</td>
                  <td>${p.valor.toLocaleString()}</td>
                  <td>{p.num_guias}</td>
                  <td>{p.fecha}</td>
                  <td>{p.creado_en}</td>
                  <td>{p.carrier || "N/A"}</td>
                  <td>{p.tipo}</td>
                  <td style={{
                    color: p.estado_conciliacion === "rechazado" ? "crimson" :
                           p.estado_conciliacion === "Rechazado" ? "crimson" :
                           p.estado_conciliacion === "conciliado_manual" ? "green" : undefined
                  }}>
                    
                    {getEstadoTexto(p.estado_conciliacion)}
                  </td>
                  <td>
                    <button
                      onClick={() => verImagen(p.imagen)}
                      className="btn-ver"
                    >
                      👁 Ver
                    </button>
                  </td>
                  <td>
                    <button
                      onClick={() => verDetallesPago({
                        referencia_pago: p.referencia_pago,
                        correo: p.correo_conductor,
                        fecha_pago: p.fecha,
                        hora_pago: p.hora_pago,
                        valor: p.valor
                      })}
                      className="btn-ver"
                      title={p.trackings_preview}
                    >
                      Detalles ({p.num_guias})
                    </button>
                  </td>
                  <td>
                    {p.novedades ? (
                      <span style={{ fontStyle: "italic", color: "#6b7280" }}>
                        {p.novedades}
                      </span>
                    ) : (
                      "-"
                    )}
                  </td>
                  <td>
                    {!(p.estado_conciliacion === "rechazado" ||
                        p.estado_conciliacion === "Rechazado" ||
                        p.estado_conciliacion === "conciliado_manual" ||
                        p.estado_conciliacion === "conciliado_automatico") && (
                      <button
                        onClick={() => {
                          console.log("🖱️ Click en botón rechazar para:", p.referencia_pago);
                          setRefPagoSeleccionada(p.referencia_pago);
                          setModalVisible(true);
                        }}
                        className="boton-rechazar"
                        disabled={procesando === p.referencia_pago}
                      >
                        {procesando === p.referencia_pago ? "⏳ Procesando..." : "Rechazar"}
                      </button>
                    )}
                  </td>
                </tr>
              ))
            ) : (
              <tr>
                <td
                  colSpan={12}
                  style={{ textAlign: "center", padding: "1rem" }}
                >
                  {cargando ? "Cargando..." : "No hay pagos registrados."}
                </td>
              </tr>
            )}
          </tbody>
        </table>
      </div>

      {/* Controles de Paginación */}
      {paginacionInfo.total_paginas > 1 && (
        <div className="paginacion-controles" style={{
          display: "flex",
          justifyContent: "center",
          alignItems: "center",
          gap: "0.5rem",
          margin: "1rem 0",
          padding: "1rem"
        }}>
          <button
            onClick={paginaAnterior}
            disabled={!paginacionInfo.tiene_anterior || cargando}
            className="boton-paginacion"
            style={{
              padding: "0.5rem 1rem",
              border: "1px solid #ddd",
              backgroundColor: paginacionInfo.tiene_anterior ? "#fff" : "#f5f5f5",
              cursor: paginacionInfo.tiene_anterior ? "pointer" : "not-allowed",
              borderRadius: "4px"
            }}
          >
            ← Anterior
          </button>

          {generarNumerosPagina().map(numero => (
            <button
              key={numero}
              onClick={() => irAPagina(numero)}
              disabled={cargando}
              className={`boton-pagina ${numero === paginaActual ? 'activo' : ''}`}
              style={{
                padding: "0.5rem 0.75rem",
                border: "1px solid #ddd",
                backgroundColor: numero === paginaActual ? "#007bff" : "#fff",
                color: numero === paginaActual ? "#fff" : "#333",
                cursor: "pointer",
                borderRadius: "4px",
                minWidth: "40px"
              }}
            >
              {numero}
            </button>
          ))}

          <button
            onClick={paginaSiguiente}
            disabled={!paginacionInfo.tiene_siguiente || cargando}
            className="boton-paginacion"
            style={{
              padding: "0.5rem 1rem",
              border: "1px solid #ddd",
              backgroundColor: paginacionInfo.tiene_siguiente ? "#fff" : "#f5f5f5",
              cursor: paginacionInfo.tiene_siguiente ? "pointer" : "not-allowed",
              borderRadius: "4px"
            }}
          >
            Siguiente →
          </button>
        </div>
      )}

      {/* Resto de modales sin cambios */}
      {modalDetallesVisible && detalleTracking && (
        <div className="modal-detalles-overlay" onClick={() => setModalDetallesVisible(false)}>
          <div className="modal-detalles-content" onClick={(e) => e.stopPropagation()}>
            
            {/* Header del Modal */}
            <div className="modal-detalles-header">
              <h2 className="modal-detalles-title">
                Detalles del Pago
              </h2>
              <p className="modal-detalles-subtitle">
                Referencia: {detalleTracking[0]?.referencia || 'N/A'}
              </p>
              <button 
                className="modal-cerrar-btn"
                onClick={() => setModalDetallesVisible(false)}
                title="Cerrar"
              >
                ×
              </button>
            </div>

            {/* Cuerpo del Modal */}
            <div className="modal-detalles-body">
              
              {/* Información del Pago */}
              <div className="pago-info-card">
                <div className="pago-info-grid">
                  <div className="pago-info-item">
                    <span className="pago-info-label">Referencia</span>
                    <span className="pago-info-value">{detalleTracking[0]?.referencia || 'N/A'}</span>
                  </div>
                  
                  <div className="pago-info-item">
                    <span className="pago-info-label">Total</span>
                    <span className="pago-info-value">
                      {detalleTracking[0]?.estado === "pendiente_conciliacion"
                        ? `$${detalleTracking.reduce((sum, item) => sum + (item.valor_guia ?? 0), 0).toLocaleString('es-ES')}`
                        : `$${detalleTracking.reduce((sum, item) => sum + (item.valor ?? 0), 0).toLocaleString('es-ES')}`}
                    </span>
                  </div>
                  
                  <div className="pago-info-item">
                    <span className="pago-info-label">Cantidad de Guías</span>
                    <span className="pago-info-value">{detalleTracking.length}</span>
                  </div>
                </div>
              </div>

              {/* Lista de Trackings */}
              {detalleTracking && detalleTracking.length > 0 && (
                <div>
                  <h3 className="trackings-section-title">
                    Guías Incluidas
                    <span className="trackings-count">
                      {detalleTracking.length}
                    </span>
                  </h3>
                  
                  <div className="trackings-lista">
                    {detalleTracking.map((item: DetalleTracking, index: number) => (
                      <div key={index} className="tracking-item">
                        
                        <div className="tracking-header">
                          <div className="tracking-numero">
                            #{item.tracking}
                          </div>
                          <div className="tracking-valor">
                                {detalleTracking[0]?.estado === "pendiente_conciliacion"
                                  ? `$${item.valor_guia.toLocaleString('es-ES')}`
                                  : `$${item.valor.toLocaleString('es-ES')}`}
                          </div>
                        </div>
                        
                        <div className="tracking-detalles">
                          <div className="tracking-detail-item">
                            <span className="tracking-detail-label">Referencia</span>
                            <span className="tracking-detail-value">{item.referencia}</span>
                          </div>
                          
                          <div className="tracking-detail-item">
                            <span className="tracking-detail-label">Número de Guía</span>
                            <span className="tracking-detail-value">{item.tracking}</span>
                          </div>
                          
                          <div className="tracking-detail-item">
                              <span className="pago-info-label">Total</span>
                              <span className="pago-info-value">
                                {detalleTracking[0]?.estado === "pendiente_conciliacion"
                                  ? `$${item.valor_guia.toLocaleString('es-ES')}`
                                  : `$${item.valor.toLocaleString('es-ES')}`}
                              </span>
                          </div>

                          
                        </div>
                        
                      </div>
                    ))}
                  </div>
                </div>
              )}
              
              {/* Mensaje si no hay trackings */}
              {(!detalleTracking || detalleTracking.length === 0) && (
                <div style={{ 
                  textAlign: 'center', 
                  padding: '2rem', 
                  color: '#64748b',
                  fontStyle: 'italic'
                }}>
                  No se encontraron guías asociadas a este pago.
                </div>
              )}
              
            </div>
          </div>
        </div>
      )}

      {/* Modal de Imagen */}
      {imagenSeleccionada && (
        <div
          className="modal-overlay"
          onClick={() => setImagenSeleccionada(null)}
        >
          <div className="modal-content" onClick={(e) => e.stopPropagation()}>
            <img src={imagenSeleccionada} alt="Vista previa" />
            <button
              onClick={() => setImagenSeleccionada(null)}
              className="cerrar-modal"
            >
              ✕
            </button>
          </div>
        </div>
      )}

      {/* Modal de Rechazo */}
      {modalVisible && (
        <div className="modal-overlay">
          <div className="modal-content">
            <h3>¿Por qué deseas rechazar este pago?</h3>
            <p style={{ color: "#666", fontSize: "0.9rem", marginBottom: "1rem" }}>
              Referencia: <strong>{refPagoSeleccionada}</strong>
            </p>
            <textarea
              value={novedad}
              onChange={(e) => {
                console.log("📝 Escribiendo novedad:", e.target.value);
                setNovedad(e.target.value);
              }}
              rows={5}
              placeholder="Ej: El valor no coincide con las guías."
              style={{ width: "100%", marginBottom: "1rem" }}
            />
            <div
              style={{
                display: "flex",
                justifyContent: "space-between",
                gap: "1rem",
              }}
            >
              <button
                className="boton-secundario"
                onClick={() => {
                  console.log("❌ Cancelando rechazo");
                  setModalVisible(false);
                  setNovedad("");
                  setRefPagoSeleccionada("");
                }}
              >
                Cancelar
              </button>
              <button 
                className="boton-registrar" 
                onClick={() => {
                  console.log("✅ Intentando confirmar rechazo:", {
                    refPagoSeleccionada,
                    novedad: novedad.trim(),
                    novedadLength: novedad.trim().length,
                    procesando
                  });
                  confirmarRechazo();
                }} 
                disabled={procesando === refPagoSeleccionada || !novedad.trim()}
                style={{
                  backgroundColor: (!novedad.trim() || procesando === refPagoSeleccionada) ? "#6c757d" : undefined,
                  cursor: (!novedad.trim() || procesando === refPagoSeleccionada) ? "not-allowed" : "pointer"
                }}
              >
                {procesando === refPagoSeleccionada ? "⏳ Procesando..." : "Confirmar rechazo"}
              </button>
            </div>
          </div>
        </div>
      )}
    </div>
  );
}<|MERGE_RESOLUTION|>--- conflicted
+++ resolved
@@ -396,22 +396,6 @@
     setImagenSeleccionada(src);
   };
 
-<<<<<<< HEAD
-  const verDetallesPago = async (referenciaPago: string) => {
-    try {
-      const response = await fetch(`https://api.x-cargo.co/pagos/detalles-pago/${referenciaPago}`);
-      
-      if (!response.ok) {
-        throw new Error(`Error ${response.status}: ${response.statusText}`);
-      }
-      
-      const data = await response.json();
-      setDetalleTracking(data.detalles || []);
-      setModalDetallesVisible(true);
-    } catch (err: any) {
-      console.error("Error cargando detalles:", err);
-      alert(`Error al cargar detalles del pago: ${err.message}`);
-=======
 const verDetallesPago = async ({
   referencia_pago,
   correo,
@@ -438,7 +422,6 @@
 
     if (!response.ok) {
       throw new Error(`Error ${response.status}: ${response.statusText}`);
->>>>>>> 15e5a156
     }
 
     const data = await response.json();
