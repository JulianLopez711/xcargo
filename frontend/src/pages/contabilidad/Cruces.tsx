--- conflicted
+++ resolved
@@ -195,17 +195,17 @@
 
 
   const [logsProgreso, setLogsProgreso] = useState<string[]>([]);
-  const [modalComprobante, setModalComprobante] = useState<{
+
+  const [imagenSeleccionada, setImagenSeleccionada] = useState<string | null>(null);
+
+
+    const [modalComprobante, setModalComprobante] = useState<{
     url: string;
     referencia: string;
   } | null>(null);
   const [cargandoComprobante, setCargandoComprobante] = useState(false);
   const [conciliandoTransaccion, setConciliandoTransaccion] = useState(false);
 
-  const [imagenSeleccionada, setImagenSeleccionada] = useState<string | null>(null);
-
-
-  
   // ✅ FUNCIÓN HELPER PARA CLASIFICAR SIMILITUD
   const getSimilitudClass = (porcentaje: number): string => {
     if (porcentaje >= 90) return 'excelente';
@@ -224,9 +224,6 @@
         // Para fechas solo con fecha (sin hora), agregarle T12:00:00 para usar medio día local
         const fecha = new Date(fechaString + 'T12:00:00');
         const fechaFormateada = fecha.toLocaleDateString("es-CO");
-<<<<<<< HEAD
-                
-=======
         
         // 🔍 DEBUG: Log para diagnosticar problemas de fecha
         /* console.log(`📅 Formateo de fecha: ${fechaString} -> ${fechaFormateada}`, {
@@ -236,7 +233,6 @@
           resultado: fechaFormateada
         });
         */
->>>>>>> 6ee7b6fd
         return fechaFormateada;
       } else {
         // Para fechas con hora o en otros formatos
@@ -291,6 +287,8 @@
       setMensaje(`❌ Error: ${err.message}`);
     }
   };
+
+
 
 
 
@@ -690,15 +688,6 @@
     }
   };
 
-<<<<<<< HEAD
-  // ✅ NUEVA FUNCIÓN PARA OBTENER COMPROBANTE DE PAGO
-  const obtenerComprobantePago = async (referenciaPago: string) => {
-    try {
-      setCargandoComprobante(true);
-      const res = await fetch(
-        `${API_BASE_URL}/pagos/comprobante/${encodeURIComponent(referenciaPago)}`
-      );
-=======
   // ✅ NUEVA FUNCIÓN PARA MOSTRAR MODAL DE SELECCIÓN DE TRANSACCIÓN
   const mostrarModalSeleccionTransaccion = async (pago: {
     referencia: string;
@@ -716,43 +705,16 @@
       setMensaje("⚠️ No se encontraron transacciones bancarias disponibles para conciliar");
       return;
     }
->>>>>>> 6ee7b6fd
-
-      if (!res.ok) {
-        if (res.status === 404) {
-          setMensaje("⚠️ No se encontró comprobante para esta referencia de pago");
-          return null;
-        }
-        throw new Error("Error al obtener comprobante de pago");
-      }
-
-      const data = await res.json();
-      
-      if (data.comprobante_url) {
-        setModalComprobante({
-          url: data.comprobante_url,
-          referencia: referenciaPago
-        });
-      } else {
-        setMensaje("⚠️ No hay comprobante disponible para esta referencia");
-      }
-      
-      return data;
-    } catch (err: any) {
-      console.error("Error obteniendo comprobante:", err);
-      setMensaje("❌ Error al cargar comprobante: " + err.message);
-      return null;
-    } finally {
-      setCargandoComprobante(false);
-    }
-  };
-
-
-<<<<<<< HEAD
-=======
+
+    setModalSeleccionTransaccion({
+      pago,
+      transacciones_disponibles: transacciones,
+    });
+  };
+
+
   
 
->>>>>>> 6ee7b6fd
   // ✅ NUEVA FUNCIÓN PARA MOSTRAR MODAL DE SELECCIÓN DE TRANSACCIONES BANCARIAS
   const mostrarModalSeleccionTransaccionBanco = async (resultado: ResultadoConciliacion) => {
     
@@ -1458,11 +1420,7 @@
 
             <div className="detalle-grid">
               <div className="detalle-seccion">
-<<<<<<< HEAD
-                <h4>💳 Movimiento a Conciliar</h4>
-=======
                 <h4> 🟢 Movimiento a Conciliar</h4>
->>>>>>> 6ee7b6fd
                 <div className="detalle-item">
                   <strong>ID Banco:</strong> {modalSeleccionTransaccion.pago.referencia}
                 </div>
@@ -1482,35 +1440,6 @@
                     <strong>Conductor:</strong> {modalSeleccionTransaccion.pago.correo}
                   </div>
                 )}
-<<<<<<< HEAD
-                
-                {/* Botón para ver comprobante */}
-                <div className="detalle-item">
-                  <button
-                    className="btn-comprobante"
-                    onClick={() => obtenerComprobantePago(modalSeleccionTransaccion.pago.referencia)}
-                    disabled={cargandoComprobante || conciliandoTransaccion}
-                    style={{
-                      background: 'linear-gradient(135deg, #667eea 0%, #764ba2 100%)',
-                      color: 'white',
-                      border: 'none',
-                      padding: '8px 16px',
-                      borderRadius: '6px',
-                      cursor: cargandoComprobante || conciliandoTransaccion ? 'not-allowed' : 'pointer',
-                      fontSize: '14px',
-                      fontWeight: '500',
-                      opacity: cargandoComprobante || conciliandoTransaccion ? 0.6 : 1,
-                      transition: 'all 0.2s ease'
-                    }}
-                  >
-                    {cargandoComprobante ? (
-                      <>⏳ Cargando...</>
-                    ) : (
-                      <>🧾 Ver Comprobante</>
-                    )}
-                  </button>
-                </div>
-=======
                 {modalSeleccionTransaccion.pago.correo !== "No disponible" && (
                   <div className="detalle-item" >
                     <button onClick={() => verDetallesPago(modalSeleccionTransaccion.pago.referencia)}>
@@ -1524,7 +1453,6 @@
                 
 
 
->>>>>>> 6ee7b6fd
               </div>
 
               <div className="detalle-seccion">
