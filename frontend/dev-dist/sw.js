--- conflicted
+++ resolved
@@ -82,11 +82,7 @@
     "revision": "3ca0b8505b4bec776b69afdba2768812"
   }, {
     "url": "index.html",
-<<<<<<< HEAD
-    "revision": "0.l4v4lor7rgg"
-=======
-    "revision": "0.3opabrlkq5o"
->>>>>>> cb0525f4
+    "revision": "0.a98avll4lng"
   }], {});
   workbox.cleanupOutdatedCaches();
   workbox.registerRoute(new workbox.NavigationRoute(workbox.createHandlerBoundToURL("index.html"), {
