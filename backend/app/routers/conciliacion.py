from fastapi import APIRouter, UploadFile, File, HTTPException
from google.cloud import bigquery
from typing import List, Dict, Optional, Any
from pydantic import BaseModel
from datetime import datetime, date
import csv
import io
import logging
from decimal import Decimal
from collections import defaultdict

from ..utils.conciliacion_utils import (
    calcular_diferencia_valor,
    calcular_diferencia_fecha,
    determinar_estado_conciliacion,
    actualizar_metadata_conciliacion,
    validar_conciliacion_lista
)

# Configuración de logging
logger = logging.getLogger(__name__)

# Constantes
MAX_FILE_SIZE = 50 * 1024 * 1024  # 50MB
DATASET_CONCILIACIONES = "Conciliaciones"
PROJECT_ID = "datos-clientes-441216"
<<<<<<< HEAD

class EstadoError(Exception):
    """Error personalizado para estados inválidos"""
    pass

=======

class EstadoError(Exception):
    """Error personalizado para estados inválidos"""
    pass

>>>>>>> 8d949088
router = APIRouter(prefix="/conciliacion", tags=["Conciliacion"])

class MovimientoBanco:
    def __init__(self, fila_csv: str, numero_linea: int = 0):
        """
        MEJORADO: Parser más robusto con mejor manejo de errores y logging
        """
        self.numero_linea = numero_linea
        self.linea_original = fila_csv.strip()
        
        # Detectar el separador correcto
        if ';' in fila_csv:
            separador = ';'
        elif ',' in fila_csv:
            separador = ','
        elif '\t' in fila_csv:
            separador = '\t'
        else:
            raise ValueError(f"Línea {numero_linea}: No se detectó separador válido")
        
        # Parsear CSV con el separador detectado
        campos = fila_csv.split(separador)
        
        # MEJORADO: Logging detallado para debug
        print(f"  Línea {numero_linea}: {len(campos)} campos detectados")
        if len(campos) >= 5:  # Mínimo requerido
            print(f"    Campos: {[campo.strip()[:20] + '...' if len(campo.strip()) > 20 else campo.strip() for campo in campos[:6]]}...")
        
        if len(campos) < 6:  # REDUCIDO de 9 a 6 para ser más flexible
            raise ValueError(f"Línea {numero_linea}: Formato inválido - se esperaban al menos 6 campos, se encontraron {len(campos)}")
        
        # Asignar campos con manejo robusto
        try:
            self.cuenta = campos[0].strip() if len(campos) > 0 else ""
            self.codigo = campos[1].strip() if len(campos) > 1 else ""
            self.campo_vacio_1 = campos[2].strip() if len(campos) > 2 else ""
            self.fecha_raw = campos[3].strip() if len(campos) > 3 else ""
            self.campo_vacio_2 = campos[4].strip() if len(campos) > 4 else ""
            self.valor_raw = campos[5].strip() if len(campos) > 5 else ""
            self.cod_transaccion = campos[6].strip() if len(campos) > 6 else ""
            self.descripcion = campos[7].strip() if len(campos) > 7 else ""
            self.flag = campos[8].strip() if len(campos) > 8 else ""
        except Exception as e:
            raise ValueError(f"Línea {numero_linea}: Error asignando campos: {str(e)}")
        
        # MEJORADO: Procesamiento de fecha más flexible
        self.fecha = self._procesar_fecha(self.fecha_raw, numero_linea)
        
        # MEJORADO: Procesamiento de valor más robusto
        self.valor = self._procesar_valor(self.valor_raw, numero_linea)
        
        # Crear ID único con timestamp para evitar duplicados
        timestamp = int(datetime.utcnow().timestamp() * 1000000)
        self.id = f"BANCO_{self.fecha_raw}_{int(abs(self.valor))}_{timestamp % 1000000}"
        
        # Log del movimiento procesado exitosamente
        print(f"    ✅ Procesado: {self.fecha} | ${self.valor:,.0f} | {self.descripcion[:30]}")

    def _procesar_fecha(self, fecha_raw: str, numero_linea: int) -> datetime.date:
        """Procesa fecha con múltiples formatos posibles"""
        if not fecha_raw:
            raise ValueError(f"Línea {numero_linea}: Fecha vacía")
        
        # Intentar diferentes formatos de fecha
        formatos_fecha = [
            "%Y%m%d",        # 20250527
            "%d/%m/%Y",      # 27/05/2025
            "%d-%m-%Y",      # 27-05-2025
            "%Y-%m-%d",      # 2025-05-27
            "%d/%m/%y",      # 27/05/25
            "%d-%m-%y",      # 27-05-25
        ]
        
        for formato in formatos_fecha:
            try:
                return datetime.strptime(fecha_raw.strip(), formato).date()
            except ValueError:
                continue
        
        raise ValueError(f"Línea {numero_linea}: Formato de fecha no reconocido: '{fecha_raw}'")

    def _procesar_valor(self, valor_raw: str, numero_linea: int) -> float:
        """Procesa valor monetario con múltiples formatos posibles"""
        if not valor_raw:
            raise ValueError(f"Línea {numero_linea}: Valor vacío")
        
        try:
            # Limpiar el valor
            valor_limpio = valor_raw.strip()
            
            # Remover símbolos comunes
            valor_limpio = valor_limpio.replace("$", "").replace("€", "").replace("USD", "").replace("COP", "")
            valor_limpio = valor_limpio.replace(" ", "").replace("\t", "")
            
            # Manejar separadores decimales
            if "," in valor_limpio and "." in valor_limpio:
                # Formato: 1.234.567,89 o 1,234,567.89
                if valor_limpio.rfind(",") > valor_limpio.rfind("."):
                    # Formato europeo: 1.234.567,89
                    valor_limpio = valor_limpio.replace(".", "").replace(",", ".")
                else:
                    # Formato americano: 1,234,567.89
                    valor_limpio = valor_limpio.replace(",", "")
            elif "," in valor_limpio:
                # Si es un valor como "1,234" (sin decimales) asumimos que es separador de miles
                # Si es "1234,56" asumimos que es decimal
                partes = valor_limpio.split(",")
                if len(partes[1]) == 2 or len(partes[1]) == 3:
                    # Parece ser un decimal
                    valor_limpio = valor_limpio.replace(",", ".")
                else:
                    # Parece ser separador de miles
                    valor_limpio = valor_limpio.replace(",", "")
            
            # Convertir a float
            valor = float(valor_limpio)
            
            # Validación final
            if valor == 0:
                raise ValueError(f"Línea {numero_linea}: Valor cero no permitido")
            if abs(valor) > 1000000000:  # mil millones
                raise ValueError(f"Línea {numero_linea}: Valor sospechosamente alto: {valor}")
                
            return valor
            
        except ValueError as e:
            raise ValueError(f"Línea {numero_linea}: Formato de valor inválido '{valor_raw}': {str(e)}")
        except Exception as e:
            raise ValueError(f"Línea {numero_linea}: Error procesando valor '{valor_raw}': {str(e)}")

    def es_consignacion(self) -> bool:
        """Determina si el movimiento es una consignación basada en la descripción"""
        descripcion_upper = self.descripcion.upper()
        
        terminos_consignacion = [
            "CONSIGNACION", 
            "TRANSFERENCIA DESDE NEQUI", 
            "TRANSFERENCIA CTA SUC VIRTUAL"
        ]
    
        return any(termino in descripcion_upper for termino in terminos_consignacion)


# ========== FUNCIONES DE VALIDACIÓN MEJORADAS ==========

def analizar_archivo_detallado(decoded: str, filename: str) -> Dict:
    """Analiza el archivo línea por línea para diagnosticar problemas"""
    
    lineas = decoded.strip().split('\n')
    analisis = {
        "total_lineas": len(lineas),
        "lineas_vacias": 0,
        "lineas_muy_cortas": 0,
        "errores_parsing": [],
        "movimientos_validos": [],
        "separadores_detectados": defaultdict(int),
        "formatos_fecha_detectados": defaultdict(int),
        "tipos_transaccion": defaultdict(int)
    }
    
    print(f"\n📋 ANÁLISIS DETALLADO DE {filename}")
    print(f"Total de líneas: {len(lineas)}")
    
    for i, linea in enumerate(lineas):
        numero_linea = i + 1
        linea_limpia = linea.strip()
        
        # Contar líneas vacías
        if not linea_limpia:
            analisis["lineas_vacias"] += 1
            continue
        
        # Contar líneas muy cortas
        if len(linea_limpia) < 10:
            analisis["lineas_muy_cortas"] += 1
            print(f"  Línea {numero_linea}: Muy corta ({len(linea_limpia)} chars): '{linea_limpia}'")
            continue
        
        # Detectar separadores
        if ';' in linea_limpia:
            analisis["separadores_detectados"][';'] += 1
        if ',' in linea_limpia:
            analisis["separadores_detectados"][','] += 1
        if '\t' in linea_limpia:
            analisis["separadores_detectados"]['\t'] += 1
        
        # Intentar parsear el movimiento
        try:
            mov = MovimientoBanco(linea_limpia, numero_linea)
            analisis["movimientos_validos"].append(mov)
            
            # Estadísticas de tipos de transacción
            tipo = "CONSIGNACION" if mov.es_consignacion() else "OTRO"
            analisis["tipos_transaccion"][tipo] += 1
            
        except Exception as e:
            error_info = {
                "linea": numero_linea,
                "error": str(e),
                "contenido": linea_limpia[:100] + "..." if len(linea_limpia) > 100 else linea_limpia
            }
            analisis["errores_parsing"].append(error_info)
            print(f"  ❌ Línea {numero_linea}: {str(e)}")
    
    # Resumen del análisis
    print(f"\n📊 RESUMEN DEL ANÁLISIS:")
    print(f"  ✅ Movimientos válidos: {len(analisis['movimientos_validos'])}")
    print(f"  ❌ Errores de parsing: {len(analisis['errores_parsing'])}")
    print(f"  📝 Líneas vacías: {analisis['lineas_vacias']}")
    print(f"  📏 Líneas muy cortas: {analisis['lineas_muy_cortas']}")
    print(f"  🔗 Separadores detectados: {dict(analisis['separadores_detectadas'])}")
    print(f"  💰 Tipos de transacción: {dict(analisis['tipos_transaccion'])}")
    
    return analisis

# ========== ENDPOINT MEJORADO DE CARGA ==========

@router.post("/cargar-banco-excel")
async def cargar_archivo_banco_mejorado(file: UploadFile = File(...)):
    """VERSIÓN MEJORADA: Cargar archivo CSV del banco con análisis detallado"""
    
    if not (file.filename.endswith((".csv", ".CSV"))):
        raise HTTPException(status_code=400, detail="El archivo debe ser CSV")

    # VALIDAR TAMAÑO DEL ARCHIVO
    content = await file.read()
    if len(content) > MAX_FILE_SIZE:
        raise HTTPException(
            status_code=413, 
            detail=f"Archivo demasiado grande. Máximo permitido: {MAX_FILE_SIZE // (1024*1024)}MB"
        )
    
    # DECODIFICAR ARCHIVO con múltiples codificaciones
    encodings = ["utf-8-sig", "utf-8", "latin-1", "cp1252", "iso-8859-1"]
    decoded = None
    encoding_usado = None
    
    for encoding in encodings:
        try:
            decoded = content.decode(encoding)
            encoding_usado = encoding
            print(f"✅ Archivo decodificado con: {encoding}")
            break
        except UnicodeDecodeError:
            continue
    
    if decoded is None:
        raise HTTPException(status_code=400, detail="No se pudo decodificar el archivo con ninguna codificación")
    
    # ANÁLISIS DETALLADO DEL ARCHIVO
    analisis = analizar_archivo_detallado(decoded, file.filename)
    
    # Filtrar y normalizar movimientos válidos
    # Solo se conservan los que tienen un tipo reconocido (consignación, nequi, etc.)
    movimientos_normalizados = [
        mov for mov in analisis["movimientos_validos"] 
        if normalizar_tipo_banco(mov.descripcion) is not None
    ]

    # Mostrar resumen de las consignaciones encontradas
    print(f"\n💰 CONSIGNACIONES ENCONTRADAS: {len(movimientos_normalizados)}")
    # Mostrar las primeras 5 consignaciones como muestra
    for i, cons in enumerate(movimientos_normalizados[:5]):  
        print(f"  {i+1}. {cons.fecha} | ${cons.valor:,.0f} | {cons.descripcion[:40]}")
    
    # Indicar si hay más consignaciones no mostradas
    if len(movimientos_normalizados) > 5:
        print(f"  ... y {len(movimientos_normalizados) - 5} más")

    # Si no se encontraron movimientos válidos, proporcionar información detallada del error
    if not movimientos_normalizados:
        # Crear objeto con información de debug para ayudar a identificar el problema
        info_debug = {
            "mensaje": "No se encontraron consignaciones válidas",
            "analisis_detallado": {
                "total_movimientos_parseados": len(analisis["movimientos_validos"]),
                "tipos_encontrados": dict(analisis["tipos_transaccion"]),
                "errores_parsing": len(analisis["errores_parsing"]),
                "primeros_errores": analisis["errores_parsing"][:10],  # Mostrar primeros 10 errores
                "encoding_usado": encoding_usado
            }
        }
        raise HTTPException(status_code=400, detail=f"Debug info: {info_debug}")

    # Iniciar análisis de patrones y preparación para inserción en BD
    client = bigquery.Client()
    
    # Obtener lista única de fechas del archivo
    fechas_archivo = list(set(mov.fecha.isoformat() for mov in movimientos_normalizados))
    print(f"📅 Fechas en archivo: {fechas_archivo}")
    
    # Inicializar contenedores para resultados
    todos_movimientos_a_insertar = []
    reporte_completo = {"fechas_procesadas": {}}
    
    # Procesar cada fecha por separado para mejor organización y control
    for fecha_str in fechas_archivo:
        print(f"\n🔍 Analizando fecha: {fecha_str}")
        
        # Filtrar movimientos de la fecha actual
        movimientos_fecha = [mov for mov in movimientos_normalizados if mov.fecha.isoformat() == fecha_str]
        
        # Obtener patrones existentes de la BD para comparar
        patrones_existentes = analizar_patrones_existentes(client, fecha_str)
        
        # Analizar patrones del archivo actual
        patrones_nuevos = analizar_patrones_nuevos(movimientos_fecha)
        
        # Determinar qué insertar
        movimientos_insertar, reporte_fecha = determinar_movimientos_a_insertar(patrones_existentes, patrones_nuevos)
        
        todos_movimientos_a_insertar.extend(movimientos_insertar)
        reporte_completo["fechas_procesadas"][fecha_str] = reporte_fecha

    # INSERTAR EN BIGQUERY (código existente, sin cambios)
    if todos_movimientos_a_insertar:
        print(f"\n💾 Insertando {len(todos_movimientos_a_insertar)} movimientos nuevos...")
        
        registros_bd = []
        for mov in todos_movimientos_a_insertar:
            tipo_mov = normalizar_tipo_banco(mov.descripcion)
            registros_bd.append({
                "id": mov.id,
                "fecha": mov.fecha.isoformat(),
                "valor_banco": mov.valor,
                "cuenta": mov.cuenta,
                "codigo": mov.codigo,
                "cod_transaccion": mov.cod_transaccion,
                "descripcion": mov.descripcion,
                "tipo": tipo_mov if tipo_mov else "otro",  # <<--- AQUÍ
                "estado_conciliacion": "pendiente",
                "match_manual": False,
                "confianza_match": 0,
                "observaciones": "",
                "cargado_en": datetime.utcnow().isoformat(),
                "linea_original": mov.linea_original
            })

        
        try:
            table_id = "datos-clientes-441216.Conciliaciones.banco_movimientos"
            
            valores_sql = []
            for reg in registros_bd:
                descripcion_escaped = reg['descripcion'].replace("'", "''")
                linea_escaped = reg['linea_original'].replace("'", "''")
                
                valores_sql.append(f"""(
                    '{reg['id']}',
                    DATE('{reg['fecha']}'),
                    {reg['valor_banco']},
                    '{reg['cuenta']}',
                    '{reg['codigo']}',
                    '{reg['cod_transaccion']}',
                    '{descripcion_escaped}',
                    '{reg['tipo']}',
                    '{reg['estado_conciliacion']}',
                    {reg['match_manual']},
                    {reg['confianza_match']},
                    '{reg['observaciones']}',
                    TIMESTAMP('{reg['cargado_en']}'),
                    '{linea_escaped}'
                )""")
            
            query = f"""
            INSERT INTO `{table_id}` (
                id, fecha, valor_banco, cuenta, codigo, cod_transaccion, 
                descripcion, tipo, estado_conciliacion, match_manual, 
                confianza_match, observaciones, cargado_en, linea_original
            ) VALUES {', '.join(valores_sql)}
            """
            
            client.query(query).result()
            print("✅ Inserción completada en BigQuery")
            
        except Exception as e:
            raise HTTPException(status_code=500, detail=f"Error insertando en BigQuery: {str(e)}")
    
    else:
        print("ℹ️ No hay movimientos nuevos para insertar")

    # GENERAR RESPUESTA MEJORADA
    resultado = {
        "mensaje": "Archivo procesado con análisis detallado",
        "encoding_usado": encoding_usado,
        "analisis_archivo": {
            "total_lineas": analisis["total_lineas"],
            "movimientos_parseados": len(analisis["movimientos_validos"]),
            "consignaciones_encontradas": len(movimientos_normalizados),
            "errores_parsing": len(analisis["errores_parsing"]),
            "tipos_transaccion": dict(analisis["tipos_transaccion"])
        },
        "movimientos_insertados": len(todos_movimientos_a_insertar),
        "reporte_detallado": reporte_completo,
        "fecha_procesamiento": datetime.utcnow().isoformat()  # FIX: Usar datetime.utcnow()
    }
    
    # Incluir errores si son pocos para debug
    if len(analisis["errores_parsing"]) <= 20:
        resultado["errores_detalladas"] = analisis["errores_parsing"]
    
    return resultado

# ========== ENDPOINT DE DIAGNÓSTICO ==========

@router.post("/diagnosticar-archivo")
async def diagnosticar_archivo(file: UploadFile = File(...)):
    """Endpoint de diagnóstico que solo analiza el archivo sin procesar"""
    
    content = await file.read()
    
    # Intentar múltiples codificaciones
    for encoding in ["utf-8-sig", "utf-8", "latin-1", "cp1252"]:
        try:
            decoded = content.decode(encoding)
            print(f"✅ Decodificado con: {encoding}")
            break
        except UnicodeDecodeError:
            continue
    else:
        return {"error": "No se pudo decodificar el archivo"}
    
    # Analizar solo las primeras 20 líneas para diagnóstico rápido
    lineas = decoded.strip().split('\n')[:20]
    
    diagnostico = {
        "archivo": file.filename,
        "encoding": encoding,
        "total_lineas_muestra": len(lineas),
        "analisis_lineas": []
    }
    
    for i, linea in enumerate(lineas):
        linea_info = {
            "numero": i + 1,
            "longitud": len(linea),
            "contenido_muestra": linea[:100],
            "separadores": {
                "punto_coma": linea.count(';'),
                "coma": linea.count(','),
                "tab": linea.count('\t')
            }
        }
        
        # Intentar parsear
        try:
            if linea.strip() and len(linea.strip()) > 10:
                mov = MovimientoBanco(linea, i + 1)
                linea_info["parseado"] = True
                linea_info["es_consignacion"] = mov.es_consignacion()
                linea_info["fecha"] = str(mov.fecha)
                linea_info["valor"] = mov.valor
                linea_info["descripcion"] = mov.descripcion[:50]
            else:
                linea_info["parseado"] = False
                linea_info["razon"] = "Línea vacía o muy corta"
        except Exception as e:
            linea_info["parseado"] = False
            linea_info["error"] = str(e)
        
        diagnostico["analisis_lineas"].append(linea_info)
    
    return diagnostico

# ===== MANTENER FUNCIONES EXISTENTES SIN CAMBIOS =====
# (todas las demás funciones permanecen igual)

def normalizar_tipo_banco(descripcion: str) -> Optional[str]:
    desc = descripcion.lower()
    if "nequi" in desc:
        return "nequi"
    if "consignacion" in desc or "caj" in desc or "efectivo" in desc:
        return "consignacion"
    if ("transferencia" in desc or "interbanc" in desc or
        "suc virtual" in desc or "banca movil" in desc or
        "daviviend" in desc or "tnt express" in desc or
        "edwin" in desc or "dcd consultoria" in desc or
        "leidy cecilia l" in desc):
        return "transferencia"
    return None


def analizar_patrones_existentes(client: bigquery.Client, fecha: str) -> Dict[str, Dict[float, int]]:
    """Analiza patrones existentes en BD por fecha y tipo de transacción"""
    
    query = """
    SELECT 
        descripcion,
        valor_banco,
        COUNT(*) as cantidad
    FROM `datos-clientes-441216.Conciliaciones.banco_movimientos`
    WHERE DATE(fecha) = @fecha 
    GROUP BY descripcion, valor_banco
    ORDER BY descripcion, valor_banco
    """
    
    job_config = bigquery.QueryJobConfig(
        query_parameters=[
            bigquery.ScalarQueryParameter("fecha", "DATE", fecha)
        ]
    )
    
    resultados = client.query(query, job_config=job_config).result()
    
    # Organizar por tipo de descripción
    patrones = defaultdict(dict)
    for row in resultados:
        tipo_desc = row.descripcion.strip()
        valor = float(row.valor_banco)
        cantidad = int(row.cantidad)
        patrones[tipo_desc][valor] = cantidad
    
    print(f"📊 Patrones existentes para {fecha}:")
    for tipo, valores in patrones.items():
        print(f"  {tipo}: {len(valores)} valores únicos")
        for valor, cant in sorted(valores.items()):
            print(f"    ${valor:,.0f} → {cant} veces")
    
    return dict(patrones)

def analizar_patrones_nuevos(movimientos: List[MovimientoBanco]) -> Dict[str, Dict[float, List[MovimientoBanco]]]:
    """Analiza patrones en archivo nuevo, agrupados por tipo y valor"""
    
    patrones = defaultdict(lambda: defaultdict(list))
    
    for mov in movimientos:
        tipo_desc = mov.descripcion.strip()
        valor = mov.valor
        patrones[tipo_desc][valor].append(mov)
    
    print(f"📥 Patrones en archivo nuevo:")
    for tipo, valores in patrones.items():
        print(f"  {tipo}: {len(valores)} valores únicos")
        for valor, movs in sorted(valores.items()):
            print(f"    ${valor:,.0f} → {len(movs)} veces")
    
    return dict(patrones)

def determinar_movimientos_a_insertar(
    patrones_existentes: Dict[str, Dict[float, int]], 
    patrones_nuevos: Dict[str, Dict[float, List[MovimientoBanco]]]
) -> List[MovimientoBanco]:
    """Determina qué movimientos insertar basado en comparación de patrones"""
    
    movimientos_a_insertar = []
    reporte_detallado = {
        "nuevos_insertados": [],
        "duplicados_skipped": [],
        "anomalias_detectadas": []
    }
    
    for tipo_desc, valores_nuevos in patrones_nuevos.items():
        valores_existentes = patrones_existentes.get(tipo_desc, {})
        
        print(f"\n🔍 Analizando: {tipo_desc}")
        
        for valor, movimientos_valor in valores_nuevos.items():
            cantidad_nueva = len(movimientos_valor)
            cantidad_existente = valores_existentes.get(valor, 0)
            
            if cantidad_nueva > cantidad_existente:
                cantidad_a_insertar = cantidad_nueva - cantidad_existente
                movimientos_nuevos = movimientos_valor[-cantidad_a_insertar:]
                movimientos_a_insertar.extend(movimientos_nuevos)
                
                print(f"  ✅ ${valor:,.0f}: Existían {cantidad_existente}, nuevas {cantidad_nueva}, insertar {cantidad_a_insertar}")
                reporte_detallado["nuevos_insertados"].append({
                    "tipo": tipo_desc,
                    "valor": valor,
                    "cantidad_insertada": cantidad_a_insertar
                })
                
            elif cantidad_nueva == cantidad_existente:
                print(f"  ⚠️ ${valor:,.0f}: Mismo patrón ({cantidad_existente}), SKIP duplicados")
                reporte_detallado["duplicados_skipped"].append({
                    "tipo": tipo_desc,
                    "valor": valor,
                    "cantidad_skipped": cantidad_nueva
                })
                
            else:
                print(f"  🤔 ${valor:,.0f}: ANOMALÍA - Archivo tiene {cantidad_nueva}, BD tiene {cantidad_existente}")
                reporte_detallado["anomalias_detectadas"].append({
                    "tipo": tipo_desc,
                    "valor": valor,
                    "cantidad_archivo": cantidad_nueva,
                    "cantidad_bd": cantidad_existente
                })
    
    return movimientos_a_insertar, reporte_detallado

def conciliar_pago_automaticamente(
    fecha_pago: str,
    tipo_pago: str, 
    id_pago: str
) -> Optional[str]:
    """
    Conciliación automática with mejor manejo de errores
    """
    try:
        client = bigquery.Client()
        
        # Validar parámetros
        if not all([fecha_pago, tipo_pago, id_pago]):
            print(f"❌ Parámetros inválidos: fecha={fecha_pago}, tipo={tipo_pago}, id={id_pago}")
            return None
            
        # 1. Validar pago y obtener datos completos        
        query_validar = """
        SELECT 
            pc.id_string,
            pc.referencia_pago,
            pc.estado_conciliacion,
            pc.fecha_pago,
            pc.hora_pago,
            pc.correo,
            pc.tracking,
            pc.cliente,
            pc.tipo,
            pc.entidad,
            COALESCE(pc.valor_total_consignacion, pc.valor) AS valor_pago,
            STRING_AGG(gl.pago_referencia, ',') as guias_relacionadas
        FROM `datos-clientes-441216.Conciliaciones.pagosconductor` pc
        LEFT JOIN `datos-clientes-441216.Conciliaciones.guias_liquidacion` gl
            ON pc.referencia = gl.pago_referencia
        WHERE pc.id_string = @id_pago
          AND (pc.estado_conciliacion IS NULL 
               OR pc.estado_conciliacion = ''
               OR pc.estado_conciliacion = 'pendiente'
               OR pc.estado_conciliacion = 'pendiente_conciliacion'
               OR pc.estado_conciliacion = 'error'
               OR pc.estado_conciliacion = 'sin_match')
        GROUP BY 
            pc.id_string, pc.referencia_pago, pc.estado_conciliacion,
            pc.fecha_pago, pc.valor_total_consignacion, pc.valor, pc.tipo,
            pc.correo, pc.tracking, pc.cliente, pc.hora_pago, pc.entidad
        LIMIT 1
        """

        result_validar = list(client.query(
            query_validar,
            job_config=bigquery.QueryJobConfig(
                query_parameters=[
                    bigquery.ScalarQueryParameter("id_pago", "STRING", id_pago)
                ]
            )
        ).result())

        if not result_validar:
            print(f"❌ No se encontró el pago {id_pago} o ya está conciliado")
            return None

        pago = result_validar[0]
        valor_pago = float(pago["valor_pago"])
        referencia_pago = pago["referencia_pago"] or id_pago
        tracking = pago["tracking"]
        tipo_transaccion = pago["tipo"].lower()
        hora_pago = pago["hora_pago"]
        entidad = pago["entidad"].lower()

        # 2. Buscar movimientos bancarios coincidentes con criterios mejorados
        query_banco = """
        WITH MovimientosPosibles AS (
            SELECT 
                bm.id,
                bm.descripcion,
                bm.valor_banco,
                bm.fecha,
                CASE 
                    WHEN LOWER(bm.descripcion) LIKE '%' || @tracking || '%' THEN 100
                    WHEN ABS(bm.valor_banco - @valor) < 1 THEN 90
                    WHEN ABS(bm.valor_banco - @valor) <= 100 THEN 80
                    ELSE 0
                END as score_base,
                CASE
                    WHEN LOWER(bm.descripcion) LIKE '%nequi%' AND @tipo = 'nequi' THEN 20
                    WHEN LOWER(bm.descripcion) LIKE '%consignacion%' AND @tipo = 'consignacion' THEN 20
                    WHEN LOWER(bm.descripcion) LIKE '%transferencia%' AND @tipo = 'transferencia' THEN 20
                    ELSE 0
                END as score_tipo
            FROM `datos-clientes-441216.Conciliaciones.banco_movimientos` bm
            LEFT JOIN `datos-clientes-441216.Conciliaciones.pagosconductor` pc
                ON bm.referencia_pago_asociada = pc.referencia_pago
            WHERE bm.fecha = @fecha
              AND ABS(bm.valor_banco - @valor) <= 100
              AND bm.estado_conciliacion = 'pendiente'
              AND pc.referencia_pago IS NULL
        )
        SELECT 
            *,
            score_base + score_tipo as score_total
        FROM MovimientosPosibles
        WHERE score_base > 0
        ORDER BY score_total DESC, ABS(valor_banco - @valor), descripcion
        LIMIT 5
        """
<<<<<<< HEAD

        movimientos = list(client.query(
            query_banco,
            job_config=bigquery.QueryJobConfig(
                query_parameters=[
                    bigquery.ScalarQueryParameter("fecha", "DATE", fecha_pago),
                    bigquery.ScalarQueryParameter("valor", "FLOAT", valor_pago),
                    bigquery.ScalarQueryParameter("tracking", "STRING", tracking or ""),
                    bigquery.ScalarQueryParameter("tipo", "STRING", tipo_transaccion)
                ]
            )
        ).result())

        # 3. Procesar coincidencias
        for mov in movimientos:
            score_total = float(mov.score_total)
            es_match_exacto = score_total >= 90
            
            if es_match_exacto or score_total >= 80:
                # Actualizar movimiento banco
                query_update_banco = """
                UPDATE `datos-clientes-441216.Conciliaciones.banco_movimientos`
                SET 
                    estado_conciliacion = @estado,
                    referencia_pago_asociada = @referencia,
                    fecha_conciliacion = CURRENT_DATE()
                WHERE id = @id_banco
                """
                
                client.query(
                    query_update_banco,
                    job_config=bigquery.QueryJobConfig(
                        query_parameters=[
                            bigquery.ScalarQueryParameter("estado", "STRING", 
                                "conciliado_exacto" if es_match_exacto else "conciliado_aproximado"),
                            bigquery.ScalarQueryParameter("referencia", "STRING", referencia_pago),
                            bigquery.ScalarQueryParameter("id_banco", "STRING", mov.id)
                        ]
                    )
                ).result()

                # Actualizar pago conductor
                query_update_pago = """
                UPDATE `datos-clientes-441216.Conciliaciones.pagosconductor`
                SET 
                    estado_conciliacion = @estado,
                    movimiento_banco_id = @id_banco,
                    fecha_conciliacion = CURRENT_DATE(),
                    confianza_conciliacion = @confianza
                WHERE id_string = @id_pago
                """
                
                client.query(
                    query_update_pago,
                    job_config=bigquery.QueryJobConfig(
                        query_parameters=[
                            bigquery.ScalarQueryParameter("estado", "STRING", 
                                "conciliado_exacto" if es_match_exacto else "conciliado_aproximado"),
                            bigquery.ScalarQueryParameter("id_banco", "STRING", mov.id),
                            bigquery.ScalarQueryParameter("id_pago", "STRING", id_pago),
                            bigquery.ScalarQueryParameter("confianza", "FLOAT", score_total)
                        ]
                    )
                ).result()

                return f"{'EXACT' if es_match_exacto else 'APPROX'}_{referencia_pago}"

        print(f"❌ No match para pago {id_pago} | {fecha_pago} | ${valor_pago:,.0f}")
        return None
    except Exception as e:
        print(f"❌ Error en conciliación: {str(e)}")
        return None

@router.get("/conciliacion-automatica-mejorada")
async def conciliacion_automatica_mejorada():
    client = bigquery.Client()
    margen_error = 100  # pesos permitidos de diferencia

    # 1. Obtener pagos pendientes con referencia
    query_pagos = """
        SELECT referencia_pago, valor, fecha_pago, id_string
        FROM `datos-clientes-441216.Conciliaciones.pagosconductor`
        WHERE estado_conciliacion = 'pendiente_conciliacion'
          AND referencia_pago IS NOT NULL
    """
    pagos_rows = list(client.query(query_pagos).result())
    
    # Agrupar por referencia_pago
    pagos_por_referencia = defaultdict(list)
    for row in pagos_rows:
        pagos_por_referencia[row.referencia_pago].append(row)

    # 2. Obtener movimientos bancarios pendientes
    query_banco = """
        SELECT id, fecha, valor_banco, tipo
        FROM `datos-clientes-441216.Conciliaciones.banco_movimientos`
        WHERE estado_conciliacion = 'pendiente'
    """
    banco_rows = list(client.query(query_banco).result())

    resultados = []
    referencias_usadas = set()
    resumen = {
        "total_movimientos_banco": len(banco_rows),
        "total_pagos_iniciales": len(pagos_rows),
        "conciliado_exacto": 0,
        "sin_match": 0,
    }

    for referencia, pagos in pagos_por_referencia.items():
        valor_total = sum(pago.valor for pago in pagos)
        fecha_pago = pagos[0].fecha_pago

        match = next((
            movimiento for movimiento in banco_rows
            if abs(movimiento.valor_banco - valor_total) <= margen_error
            and str(movimiento.fecha) == str(fecha_pago)
        ), None)

        if match:
            # ✅ Conciliado exitosamente
            resumen["conciliado_exacto"] += 1
            referencias_usadas.add(referencia)

            resultados.append({
                "referencia_pago": referencia,
                "valor_banco": match.valor_banco,
                "fecha_banco": match.fecha,
                "estado_match": "conciliado_exacto",
                "confianza": 100,
                "observaciones": f"Match exacto por referencia {referencia}",
                "diferencia_valor": abs(match.valor_banco - valor_total),
                "diferencia_dias": 0,
                "id_banco": match.id,
                "num_matches_posibles": 1,
            })

            # Marcar conciliado en base de datos
            update_query = f"""
                UPDATE `datos-clientes-441216.Conciliaciones.pagosconductor`
                SET estado_conciliacion = 'conciliado_automatico',
                    fecha_conciliacion = CURRENT_DATE(),
                    id_banco_asociado = '{match.id}',
                    confianza_conciliacion = 100
                WHERE referencia_pago = '{referencia}'
            """
            client.query(update_query).result()

            update_mov = f"""
                UPDATE `datos-clientes-441216.Conciliaciones.banco_movimientos`
                SET estado_conciliacion = 'conciliado_exacto',
                    referencia_pago_asociada = '{referencia}',
                    confianza_match = 100,
                    conciliado_en = CURRENT_TIMESTAMP()
                WHERE id = '{match.id}'
            """
            client.query(update_mov).result()
        else:
            # ❌ Sin match
            resumen["sin_match"] += 1
            resultados.append({
                "referencia_pago": referencia,
                "valor_banco": valor_total,
                "fecha_banco": fecha_pago,
                "estado_match": "sin_match",
                "confianza": 0,
                "observaciones": f"No se encontró match para la referencia {referencia}",
                "diferencia_valor": None,
                "diferencia_dias": None,
                "id_banco": None,
                "num_matches_posibles": 0,
            })

    return {
        "resumen": resumen,
        "resultados": resultados,
        "referencias_usadas": list(referencias_usadas),
        "fecha_conciliacion": datetime.now().isoformat()
    }

class EstadoConciliacion(str):
    PENDIENTE = "pendiente"
    CONCILIADO_EXACTO = "conciliado_exacto"
    CONCILIADO_APROXIMADO = "conciliado_aproximado"
    CONCILIADO_MANUAL = "conciliado_manual"
    RECHAZADO = "rechazado"
    ERROR = "error"

    @classmethod
    def es_estado_final(cls, estado: str) -> bool:
        """Verifica si un estado es final (no se puede modificar)"""
        return estado.lower() in {
            cls.CONCILIADO_EXACTO,
            cls.CONCILIADO_APROXIMADO,
            cls.CONCILIADO_MANUAL,
            cls.RECHAZADO
        }

class PagoConciliacion(BaseModel):
    """Modelo para el pago a conciliar"""
    referencia_pago: str
    valor: float
    fecha_pago: date
    tipo: str
    estado_actual: str
    id_banco_asociado: Optional[str]
    conciliado_por: Optional[str]
    conciliado_en: Optional[datetime]
    observaciones: Optional[str]

    def validar_cambio_estado(self, nuevo_estado: str) -> bool:
        """Valida si se puede cambiar al nuevo estado"""
        if EstadoConciliacion.es_estado_final(self.estado_actual):
            return False
        return True

class ConciliacionManual(BaseModel):
    referencia_pago: str
    id_banco: str
    usuario: str
    observaciones: Optional[str] = "Conciliado manualmente"

    def validar(self) -> bool:
        """Valida que los datos de conciliación manual sean correctos"""
        return (
            self.estado in {
                EstadoConciliacion.CONCILIADO_MANUAL,
                EstadoConciliacion.RECHAZADO
            }
            and bool(self.usuario_id)
        )

@router.post("/liquidar-cliente")
async def liquidar_entregas(cliente: str, usuario_id: str):
    """
    Actualiza estado de guías a 'liquidado' por cliente, validando integridad
=======

        movimientos = list(client.query(
            query_banco,
            job_config=bigquery.QueryJobConfig(
                query_parameters=[
                    bigquery.ScalarQueryParameter("fecha", "DATE", fecha_pago),
                    bigquery.ScalarQueryParameter("valor", "FLOAT", valor_pago),
                    bigquery.ScalarQueryParameter("tracking", "STRING", tracking or ""),
                    bigquery.ScalarQueryParameter("tipo", "STRING", tipo_transaccion)
                ]
            )
        ).result())

        # 3. Procesar coincidencias
        for mov in movimientos:
            score_total = float(mov.score_total)
            es_match_exacto = score_total >= 90
            
            if es_match_exacto or score_total >= 80:
                # Actualizar movimiento banco
                query_update_banco = """
                UPDATE `datos-clientes-441216.Conciliaciones.banco_movimientos`
                SET 
                    estado_conciliacion = @estado,
                    referencia_pago_asociada = @referencia,
                    fecha_conciliacion = CURRENT_DATE()
                WHERE id = @id_banco
                """
                
                client.query(
                    query_update_banco,
                    job_config=bigquery.QueryJobConfig(
                        query_parameters=[
                            bigquery.ScalarQueryParameter("estado", "STRING", 
                                "conciliado_exacto" if es_match_exacto else "conciliado_aproximado"),
                            bigquery.ScalarQueryParameter("referencia", "STRING", referencia_pago),
                            bigquery.ScalarQueryParameter("id_banco", "STRING", mov.id)
                        ]
                    )
                ).result()

                # Actualizar pago conductor
                query_update_pago = """
                UPDATE `datos-clientes-441216.Conciliaciones.pagosconductor`
                SET 
                    estado_conciliacion = @estado,
                    movimiento_banco_id = @id_banco,
                    fecha_conciliacion = CURRENT_DATE(),
                    confianza_conciliacion = @confianza
                WHERE id_string = @id_pago
                """
                
                client.query(
                    query_update_pago,
                    job_config=bigquery.QueryJobConfig(
                        query_parameters=[
                            bigquery.ScalarQueryParameter("estado", "STRING", 
                                "conciliado_exacto" if es_match_exacto else "conciliado_aproximado"),
                            bigquery.ScalarQueryParameter("id_banco", "STRING", mov.id),
                            bigquery.ScalarQueryParameter("id_pago", "STRING", id_pago),
                            bigquery.ScalarQueryParameter("confianza", "FLOAT", score_total)
                        ]
                    )
                ).result()

                return f"{'EXACT' if es_match_exacto else 'APPROX'}_{referencia_pago}"

        print(f"❌ No match para pago {id_pago} | {fecha_pago} | ${valor_pago:,.0f}")
        return None
    except Exception as e:
        print(f"❌ Error en conciliación: {str(e)}")
        return None

@router.get("/conciliacion-automatica-mejorada")
async def conciliacion_automatica_mejorada():
    client = bigquery.Client()
    margen_error = 100  # pesos permitidos de diferencia

    # 1. Obtener pagos pendientes con referencia
    query_pagos = """
        SELECT referencia_pago, valor, fecha_pago, id_string
        FROM `datos-clientes-441216.Conciliaciones.pagosconductor`
        WHERE estado_conciliacion = 'pendiente_conciliacion'
          AND referencia_pago IS NOT NULL
    """
    pagos_rows = list(client.query(query_pagos).result())
    
    # Agrupar por referencia_pago
    pagos_por_referencia = defaultdict(list)
    for row in pagos_rows:
        pagos_por_referencia[row.referencia_pago].append(row)

    # 2. Obtener movimientos bancarios pendientes
    query_banco = """
        SELECT id, fecha, valor_banco, tipo
        FROM `datos-clientes-441216.Conciliaciones.banco_movimientos`
        WHERE estado_conciliacion = 'pendiente'
    """
    banco_rows = list(client.query(query_banco).result())

    resultados = []
    referencias_usadas = set()
    resumen = {
        "total_movimientos_banco": len(banco_rows),
        "total_pagos_iniciales": len(pagos_rows),
        "conciliado_exacto": 0,
        "sin_match": 0,
    }

    for referencia, pagos in pagos_por_referencia.items():
        valor_total = sum(pago.valor for pago in pagos)
        fecha_pago = pagos[0].fecha_pago

        match = next((
            movimiento for movimiento in banco_rows
            if abs(movimiento.valor_banco - valor_total) <= margen_error
            and str(movimiento.fecha) == str(fecha_pago)
        ), None)

        if match:
            # ✅ Conciliado exitosamente
            resumen["conciliado_exacto"] += 1
            referencias_usadas.add(referencia)

            resultados.append({
                "referencia_pago": referencia,
                "valor_banco": match.valor_banco,
                "fecha_banco": match.fecha,
                "estado_match": "conciliado_exacto",
                "confianza": 100,
                "observaciones": f"Match exacto por referencia {referencia}",
                "diferencia_valor": abs(match.valor_banco - valor_total),
                "diferencia_dias": 0,
                "id_banco": match.id,
                "num_matches_posibles": 1,
            })

            # Marcar conciliado en base de datos
            update_query = f"""
                UPDATE `datos-clientes-441216.Conciliaciones.pagosconductor`
                SET estado_conciliacion = 'conciliado_automatico',
                    fecha_conciliacion = CURRENT_DATE(),
                    id_banco_asociado = '{match.id}',
                    confianza_conciliacion = 100
                WHERE referencia_pago = '{referencia}'
            """
            client.query(update_query).result()

            update_mov = f"""
                UPDATE `datos-clientes-441216.Conciliaciones.banco_movimientos`
                SET estado_conciliacion = 'conciliado_exacto',
                    referencia_pago_asociada = '{referencia}',
                    confianza_match = 100,
                    conciliado_en = CURRENT_TIMESTAMP()
                WHERE id = '{match.id}'
            """
            client.query(update_mov).result()
        else:
            # ❌ Sin match
            resumen["sin_match"] += 1
            resultados.append({
                "referencia_pago": referencia,
                "valor_banco": valor_total,
                "fecha_banco": fecha_pago,
                "estado_match": "sin_match",
                "confianza": 0,
                "observaciones": f"No se encontró match para la referencia {referencia}",
                "diferencia_valor": None,
                "diferencia_dias": None,
                "id_banco": None,
                "num_matches_posibles": 0,
            })

    return {
        "resumen": resumen,
        "resultados": resultados,
        "referencias_usadas": list(referencias_usadas),
        "fecha_conciliacion": datetime.now().isoformat()
    }

class EstadoConciliacion(str):
    PENDIENTE = "pendiente"
    CONCILIADO_EXACTO = "conciliado_exacto"
    CONCILIADO_APROXIMADO = "conciliado_aproximado"
    CONCILIADO_MANUAL = "conciliado_manual"
    RECHAZADO = "rechazado"
    ERROR = "error"

    @classmethod
    def es_estado_final(cls, estado: str) -> bool:
        """Verifica si un estado es final (no se puede modificar)"""
        return estado.lower() in {
            cls.CONCILIADO_EXACTO,
            cls.CONCILIADO_APROXIMADO,
            cls.CONCILIADO_MANUAL,
            cls.RECHAZADO
        }

class PagoConciliacion(BaseModel):
    """Modelo para el pago a conciliar"""
    referencia_pago: str
    valor: float
    fecha_pago: date
    tipo: str
    estado_actual: str
    id_banco_asociado: Optional[str]
    conciliado_por: Optional[str]
    conciliado_en: Optional[datetime]
    observaciones: Optional[str]

    def validar_cambio_estado(self, nuevo_estado: str) -> bool:
        """Valida si se puede cambiar al nuevo estado"""
        if EstadoConciliacion.es_estado_final(self.estado_actual):
            return False
        return True

class ConciliacionManual(BaseModel):
    referencia_pago: str
    id_banco: str
    usuario: str
    observaciones: Optional[str] = "Conciliado manualmente"

    def validar(self) -> bool:
        """Valida que los datos de conciliación manual sean correctos"""
        return (
            self.estado in {
                EstadoConciliacion.CONCILIADO_MANUAL,
                EstadoConciliacion.RECHAZADO
            }
            and bool(self.usuario_id)
        )

@router.post("/liquidar-cliente")
async def liquidar_entregas(cliente: str, usuario_id: str):
    """
    Actualiza estado de guías a 'liquidado' por cliente, validando integridad
    """
    client = bigquery.Client()
    
    try:
        # 1. Verificar que todas las entregas estén conciliadas
        query_verificacion = f"""
        WITH Pendientes AS (
            SELECT 
                COUNT(*) as total_entregas,
                COUNTIF(bm.estado_conciliacion IN 
                    ('conciliado_exacto', 'conciliado_aproximado', 'conciliado_manual')
                ) as entregas_conciliadas
            FROM `{PROJECT_ID}.{DATASET_CONCILIACIONES}.pagosconductor` pc
            LEFT JOIN `{PROJECT_ID}.{DATASET_CONCILIACIONES}.banco_movimientos` bm
                ON bm.referencia_pago_asociada = pc.referencia_pago
            WHERE pc.cliente = @cliente
            AND pc.estado = 'aprobado'
            AND pc.fecha_pago >= DATE_SUB(CURRENT_DATE(), INTERVAL 60 DAY)
        )
        SELECT * FROM Pendientes
        """
        
        job_config = bigquery.QueryJobConfig(
            query_parameters=[
                bigquery.ScalarQueryParameter("cliente", "STRING", cliente)
            ]
        )
        
        result = list(client.query(query_verificacion, job_config=job_config).result())[0]
        
        if result.total_entregas == 0:
            raise HTTPException(
                status_code=404,
                detail=f"No se encontraron entregas para el cliente {cliente}"
            )
            
        if result.entregas_conciliadas < result.total_entregas:
            pendientes = result.total_entregas - result.entregas_conciliadas
            raise HTTPException(
                status_code=400,
                detail=f"Hay {pendientes} entregas sin conciliar para el cliente {cliente}"
            )
            
        # 2. Actualizar estado en guias_liquidacion
        # Segunda actualización: también marcar los pagos como liquidados
        query_liquidar_pagos = f"""
        UPDATE `{PROJECT_ID}.{DATASET_CONCILIACIONES}.pagosconductor` pc
        SET 
            estado = 'liquidado',
            modificado_en = CURRENT_TIMESTAMP(),
            modificado_por = @usuario_id
        WHERE pc.referencia_pago IN (
            SELECT DISTINCT pc.referencia_pago
            FROM `{PROJECT_ID}.{DATASET_CONCILIACIONES}.pagosconductor` pc
            JOIN `{PROJECT_ID}.{DATASET_CONCILIACIONES}.banco_movimientos` bm
            ON bm.referencia_pago_asociada = pc.referencia_pago
            WHERE pc.cliente = @cliente
            AND pc.estado = 'aprobado'
            AND bm.estado_conciliacion IN ('conciliado_exacto', 'conciliado_aproximado', 'conciliado_manual')
        )
        """

        job_config_liquidar = bigquery.QueryJobConfig(
            query_parameters=[
                bigquery.ScalarQueryParameter("cliente", "STRING", cliente),
                bigquery.ScalarQueryParameter("usuario_id", "STRING", usuario_id)
            ]
        )

        update_pagos_job = client.query(query_liquidar_pagos, job_config=job_config_liquidar)
        update_pagos_job.result()

        
        # 3. Obtener resumen de la operación
        query_resumen = f"""
        SELECT COUNT(*) as guias_liquidadas, SUM(valor) as valor_total
        FROM `{PROJECT_ID}.{DATASET_CONCILIACIONES}.guias_liquidacion`
        WHERE cliente = @cliente
        AND estado = 'liquidado'
        AND DATE(liquidado_en) = CURRENT_DATE()
        """
        
        resumen = list(client.query(query_resumen, job_config=job_config).result())[0]
        
        return {
            "status": "success",
            "mensaje": f"Liquidación completada para {cliente}",
            "guias_liquidadas": resumen.guias_liquidadas,
            "valor_total": float(resumen.valor_total),
            "timestamp": datetime.utcnow().isoformat()
        }
        
    except HTTPException:
        raise
    except Exception as e:
        logger.error(f"Error liquidando entregas para {cliente}: {str(e)}")
        raise HTTPException(
            status_code=500,
            detail=f"Error interno liquidando entregas: {str(e)}"
        )

# ========== NUEVO ENDPOINT PARA RECHAZAR PAGOS ==========

@router.post("/rechazar-pago/{referencia}")
async def rechazar_pago(
    referencia: str,
    usuario_id: str,
    motivo: str
):
    """
    Rechaza un pago, limpia id_banco_asociado y registra novedad
    """
    client = bigquery.Client()
    timestamp = datetime.utcnow()
    
    try:
        # 1. Verificar estado actual
        query_verificar = f"""
        SELECT estado_conciliacion, id_banco_asociado
        FROM `{PROJECT_ID}.{DATASET_CONCILIACIONES}.pagosconductor`
        WHERE referencia_pago = @referencia
        """
        
        job_config = bigquery.QueryJobConfig(
            query_parameters=[
                bigquery.ScalarQueryParameter("referencia", "STRING", referencia)
            ]
        )
        
        resultado = list(client.query(query_verificar, job_config=job_config).result())
        
        if not resultado:
            raise HTTPException(
                status_code=404,
                detail=f"No se encontró el pago con referencia {referencia}"
            )
            
        pago = resultado[0]
        
        if EstadoConciliacion.es_estado_final(pago.estado_conciliacion):
            raise HTTPException(
                status_code=400,
                detail=f"No se puede rechazar un pago en estado {pago.estado_conciliacion}"
            )
            
        # 2. Actualizar estado y metadata
        query_rechazar = f"""
        UPDATE `{PROJECT_ID}.{DATASET_CONCILIACIONES}.pagosconductor`
        SET 
            estado_conciliacion = @estado,
            id_banco_asociado = NULL,
            modificado_en = @timestamp,
            modificado_por = @usuario,
            novedades = CASE
                WHEN novedades IS NULL OR novedades = ''
                THEN @novedad
                ELSE CONCAT(novedades, ' | ', @novedad)
            END
        WHERE referencia_pago = @referencia
        """
        
        novedad = f"RECHAZO ({timestamp.strftime('%Y-%m-%d %H:%M:%S')}): {motivo} - Por: {usuario_id}"
        
        job_config = bigquery.QueryJobConfig(
            query_parameters=[
                bigquery.ScalarQueryParameter("referencia", "STRING", referencia),
                bigquery.ScalarQueryParameter("estado", "STRING", EstadoConciliacion.RECHAZADO),
                bigquery.ScalarQueryParameter("timestamp", "TIMESTAMP", timestamp),
                bigquery.ScalarQueryParameter("usuario", "STRING", usuario_id),
                bigquery.ScalarQueryParameter("novedad", "STRING", novedad)
            ]
        )
        
        update_job = client.query(query_rechazar, job_config=job_config)
        update_job.result()
        
        # 3. Si había id_banco_asociado, actualizar movimiento bancario
        if pago.id_banco_asociado:
            query_banco = f"""
            UPDATE `{PROJECT_ID}.{DATASET_CONCILIACIONES}.banco_movimientos`
            SET 
                estado_conciliacion = 'pendiente',
                referencia_pago_asociada = NULL,
                modificado_en = @timestamp,
                modificado_por = @usuario
            WHERE id = @id_banco
            """
            
            job_config = bigquery.QueryJobConfig(
                query_parameters=[
                    bigquery.ScalarQueryParameter("id_banco", "STRING", pago.id_banco_asociado),
                    bigquery.ScalarQueryParameter("timestamp", "TIMESTAMP", timestamp),
                    bigquery.ScalarQueryParameter("usuario", "STRING", usuario_id)
                ]
            )
            
            banco_job = client.query(query_banco, job_config=job_config)
            banco_job.result()
        
        return {
            "status": "success",
            "mensaje": f"Pago {referencia} rechazado correctamente",
            "usuario": usuario_id,
            "timestamp": timestamp.isoformat(),
            "motivo": motivo
        }
        
    except HTTPException:
        raise
    except Exception as e:
        logger.error(f"Error rechazando pago {referencia}: {str(e)}")
        raise HTTPException(
            status_code=500,
            detail=f"Error interno rechazando pago: {str(e)}"
        )

# ========== NUEVO ENDPOINT DE DIAGNÓSTICO AVANZADO ==========

@router.get("/diagnostico-avanzado")
async def diagnostico_avanzado():
    """
    Endpoint mejorado de diagnóstico que analiza la integridad del sistema de conciliación
    """
    client = bigquery.Client()
    
    try:
        diagnostico = {
            "pagos": {},
            "banco": {},
            "guias": {},
            "integridad": {},
            "timestamp": datetime.utcnow().isoformat()
        }
        
        # 1. Análisis de pagos
        query_pagos = f"""
        WITH EstadosPago AS (
            SELECT 
                COUNT(*) as total,
                COUNTIF(estado_conciliacion IN (
                    'conciliado_exacto', 'conciliado_aproximado', 'conciliado_manual'
                )) as conciliados,
                COUNTIF(estado_conciliacion = 'rechazado') as rechazados,
                COUNTIF(estado_conciliacion IN ('pendiente', 'pendiente_conciliacion')) as pendientes,
                COUNTIF(estado_conciliacion = 'error') as errores,
                MIN(fecha_pago) as fecha_min,
                MAX(fecha_pago) as fecha_max,
                SUM(COALESCE(valor_total_consignacion, valor)) as valor_total
            FROM `{PROJECT_ID}.{DATASET_CONCILIACIONES}.pagosconductor`
            WHERE fecha_pago >= DATE_SUB(CURRENT_DATE(), INTERVAL 60 DAY)
        )
        SELECT * FROM EstadosPago
        """
        
        pagos = list(client.query(query_pagos).result())[0]
        
        diagnostico["pagos"] = {
            "total": pagos.total,
            "conciliados": pagos.conciliados,
            "rechazados": pagos.rechazados,
            "pendientes": pagos.pendientes,
            "errores": pagos.errores,
            "fecha_min": pagos.fecha_min.isoformat() if pagos.fecha_min else None,
            "fecha_max": pagos.fecha_max.isoformat() if pagos.fecha_max else None,
            "valor_total": float(pagos.valor_total)
        }
        
        # 2. Análisis de movimientos bancarios
        query_banco = f"""
        SELECT 
            COUNT(*) as total,
            COUNTIF(estado_conciliacion IN (
                'conciliado_exacto', 'conciliado_aproximado', 'conciliado_manual'
            )) as conciliados,
            COUNTIF(estado_conciliacion = 'pendiente') as pendientes,
            COUNTIF(referencia_pago_asociada IS NOT NULL) as con_referencia,
            MIN(fecha) as fecha_min,
            MAX(fecha) as fecha_max,
            SUM(valor_banco) as valor_total
        FROM `{PROJECT_ID}.{DATASET_CONCILIACIONES}.banco_movimientos`
        WHERE fecha >= DATE_SUB(CURRENT_DATE(), INTERVAL 60 DAY)
        """
        
        banco = list(client.query(query_banco).result())[0]
        
        diagnostico["banco"] = {
            "total": banco.total,
            "conciliados": banco.conciliados,
            "pendientes": banco.pendientes,
            "con_referencia": banco.con_referencia,
            "fecha_min": banco.fecha_min.isoformat() if banco.fecha_min else None,
            "fecha_max": banco.fecha_max.isoformat() if banco.fecha_max else None,
            "valor_total": float(banco.valor_total)
        }
        
        # 3. Análisis de guías
        query_guias = f"""
        SELECT 
            COUNT(*) as total,
            COUNTIF(estado = 'liquidado') as liquidadas,
            COUNTIF(estado = 'conciliado') as conciliadas,
            COUNTIF(estado = 'pendiente') as pendientes,
            MIN(fecha_pago) as fecha_min,
            MAX(fecha_pago) as fecha_max,
            SUM(valor) as valor_total
        FROM `{PROJECT_ID}.{DATASET_CONCILIACIONES}.guias_liquidacion`
        WHERE fecha_pago >= DATE_SUB(CURRENT_DATE(), INTERVAL 60 DAY)
        """
        
        guias = list(client.query(query_guias).result())[0]
        
        diagnostico["guias"] = {
            "total": guias.total,
            "liquidadas": guias.liquidadas,
            "conciliadas": guias.conciliadas,
            "pendientes": guias.pendientes,
            "fecha_min": guias.fecha_min.isoformat() if guias.fecha_min else None,
            "fecha_max": guias.fecha_max.isoformat() if guias.fecha_max else None,
            "valor_total": float(guias.valor_total)
        }
        
        # 4. Validación de integridad
        query_integridad = f"""
        WITH Inconsistencias AS (
            SELECT 
                -- Referencias inválidas
                COUNTIF(pc.id_banco_asociado IS NOT NULL 
                       AND pc.id_banco_asociado NOT IN (
                           SELECT id FROM `{PROJECT_ID}.{DATASET_CONCILIACIONES}.banco_movimientos`
                       )) as refs_invalidas,
               
                -- Estados inconsistentes
                COUNTIF(pc.estado_conciliacion IN (
                    'conciliado_exacto', 'conciliado_aproximado', 'conciliado_manual'
                ) AND pc.id_banco_asociado IS NULL) as estados_inconsistentes,
                
                -- Valores inconsistentes
                COUNTIF(ABS(COALESCE(pc.valor_total_consignacion, pc.valor) - bm.valor_banco) > 100
                       AND pc.estado_conciliacion IN (
                           'conciliado_exacto', 'conciliado_aproximado'
                       )) as valores_inconsistentes
               
            FROM `{PROJECT_ID}.{DATASET_CONCILIACIONES}.pagosconductor` pc
            LEFT JOIN `{PROJECT_ID}.{DATASET_CONCILIACIONES}.banco_movimientos` bm
                ON bm.id = pc.id_banco_asociado
            WHERE pc.fecha_pago >= DATE_SUB(CURRENT_DATE(), INTERVAL 60 DAY)
        )
        SELECT * FROM Inconsistencias
        """
        
        integridad = list(client.query(query_integridad).result())[0]
        
        diagnostico["integridad"] = {
            "referencias_invalidas": integridad.refs_invalidas,
            "estados_inconsistentes": integridad.estados_inconsistentes,
            "valores_inconsistentes": integridad.valores_inconsistentes,
            "estado_general": "OK" if all(v == 0 for v in [
                integridad.refs_invalidas,
                integridad.estados_inconsistentes,
                integridad.valores_inconsistentes
            ]) else "ERROR"
        }
        
        return diagnostico
        
    except Exception as e:
        logger.error(f"Error en diagnóstico avanzado: {str(e)}")
        raise HTTPException(
            status_code=500,
            detail=f"Error ejecutando diagnóstico: {str(e)}"
        )


@router.post("/conciliar-manual")
async def conciliar_pago_manual(data: ConciliacionManual):
    """
    Concilia un pago manualmente desde Cruces
    """
    client = bigquery.Client()

    try:
        # Verifica que el pago exista
        query_check = """
        SELECT referencia FROM `datos-clientes-441216.Conciliaciones.pagosconductor`
        WHERE referencia_pago = @referencia
        LIMIT 1
        """
        job_config_check = bigquery.QueryJobConfig(
            query_parameters=[
                bigquery.ScalarQueryParameter("referencia", "STRING", data.referencia_pago)
            ]
        )
        rows = list(client.query(query_check, job_config=job_config_check).result())
        if not rows:
            raise HTTPException(status_code=404, detail="Pago no encontrado")

        # Actualiza pagosconductor
        query_pago = """
        UPDATE `datos-clientes-441216.Conciliaciones.pagosconductor`
        SET 
            estado_conciliacion = 'conciliado_manual',
            confianza_conciliacion = 100,
            id_banco_asociado = @id_banco,
            modificado_en = CURRENT_TIMESTAMP(),
            modificado_por = @usuario,
            conciliado = TRUE,
            conciliado_por = @usuario,
            fecha_conciliacion = CURRENT_DATE()
        WHERE referencia_pago = @referencia
        """
        job_config_pago = bigquery.QueryJobConfig(
            query_parameters=[
                bigquery.ScalarQueryParameter("id_banco", "STRING", data.id_banco),
                bigquery.ScalarQueryParameter("referencia", "STRING", data.referencia_pago),
                bigquery.ScalarQueryParameter("usuario", "STRING", data.usuario)
            ]
        )
        client.query(query_pago, job_config=job_config_pago).result()

        # Actualiza banco_movimientos
        query_banco = """
        UPDATE `datos-clientes-441216.Conciliaciones.banco_movimientos`
        SET 
            estado_conciliacion = 'conciliado_manual',
            confianza_match = 100,
            referencia_pago_asociada = @referencia,
            observaciones = @observaciones,
            conciliado_por = @usuario,
            conciliado_en = CURRENT_TIMESTAMP()
        WHERE id = @id_banco
        """
        job_config_banco = bigquery.QueryJobConfig(
            query_parameters=[
                bigquery.ScalarQueryParameter("id_banco", "STRING", data.id_banco),
                bigquery.ScalarQueryParameter("referencia", "STRING", data.referencia_pago),
                bigquery.ScalarQueryParameter("observaciones", "STRING", data.observaciones or ""),
                bigquery.ScalarQueryParameter("usuario", "STRING", data.usuario)
            ]
        )
        client.query(query_banco, job_config=job_config_banco).result()

        return {
            "mensaje": "Pago conciliado manualmente",
            "referencia": data.referencia_pago,
            "banco": data.id_banco
        }

    except Exception as e:
        raise HTTPException(status_code=500, detail=f"Error en conciliación manual: {str(e)}")


@router.get("/resumen-conciliacion")
def obtener_resumen_conciliacion():
    """
    Endpoint para obtener resumen de conciliación que requiere Cruces.tsx
>>>>>>> 8d949088
    """
    client = bigquery.Client()
    
    try:
<<<<<<< HEAD
        # 1. Verificar que todas las entregas estén conciliadas
        query_verificacion = f"""
        WITH Pendientes AS (
            SELECT 
                COUNT(*) as total_entregas,
                COUNTIF(bm.estado_conciliacion IN 
                    ('conciliado_exacto', 'conciliado_aproximado', 'conciliado_manual')
                ) as entregas_conciliadas
            FROM `{PROJECT_ID}.{DATASET_CONCILIACIONES}.pagosconductor` pc
            LEFT JOIN `{PROJECT_ID}.{DATASET_CONCILIACIONES}.banco_movimientos` bm
                ON bm.referencia_pago_asociada = pc.referencia_pago
            WHERE pc.cliente = @cliente
            AND pc.estado = 'aprobado'
            AND pc.fecha_pago >= DATE_SUB(CURRENT_DATE(), INTERVAL 60 DAY)
        )
        SELECT * FROM Pendientes
        """
        
        job_config = bigquery.QueryJobConfig(
            query_parameters=[
                bigquery.ScalarQueryParameter("cliente", "STRING", cliente)
            ]
        )
        
        result = list(client.query(query_verificacion, job_config=job_config).result())[0]
        
        if result.total_entregas == 0:
            raise HTTPException(
                status_code=404,
                detail=f"No se encontraron entregas para el cliente {cliente}"
            )
            
        if result.entregas_conciliadas < result.total_entregas:
            pendientes = result.total_entregas - result.entregas_conciliadas
            raise HTTPException(
                status_code=400,
                detail=f"Hay {pendientes} entregas sin conciliar para el cliente {cliente}"
            )
            
        # 2. Actualizar estado en guias_liquidacion
        # Segunda actualización: también marcar los pagos como liquidados
        query_liquidar_pagos = f"""
        UPDATE `{PROJECT_ID}.{DATASET_CONCILIACIONES}.pagosconductor` pc
        SET 
            estado = 'liquidado',
            modificado_en = CURRENT_TIMESTAMP(),
            modificado_por = @usuario_id
        WHERE pc.referencia_pago IN (
            SELECT DISTINCT pc.referencia_pago
            FROM `{PROJECT_ID}.{DATASET_CONCILIACIONES}.pagosconductor` pc
            JOIN `{PROJECT_ID}.{DATASET_CONCILIACIONES}.banco_movimientos` bm
            ON bm.referencia_pago_asociada = pc.referencia_pago
            WHERE pc.cliente = @cliente
            AND pc.estado = 'aprobado'
            AND bm.estado_conciliacion IN ('conciliado_exacto', 'conciliado_aproximado', 'conciliado_manual')
        )
        """

        job_config_liquidar = bigquery.QueryJobConfig(
            query_parameters=[
                bigquery.ScalarQueryParameter("cliente", "STRING", cliente),
                bigquery.ScalarQueryParameter("usuario_id", "STRING", usuario_id)
            ]
        )

        update_pagos_job = client.query(query_liquidar_pagos, job_config=job_config_liquidar)
        update_pagos_job.result()

        
        # 3. Obtener resumen de la operación
        query_resumen = f"""
        SELECT COUNT(*) as guias_liquidadas, SUM(valor) as valor_total
        FROM `{PROJECT_ID}.{DATASET_CONCILIACIONES}.guias_liquidacion`
        WHERE cliente = @cliente
        AND estado = 'liquidado'
        AND DATE(liquidado_en) = CURRENT_DATE()
        """
        
        resumen = list(client.query(query_resumen, job_config=job_config).result())[0]
        
        return {
            "status": "success",
            "mensaje": f"Liquidación completada para {cliente}",
            "guias_liquidadas": resumen.guias_liquidadas,
            "valor_total": float(resumen.valor_total),
            "timestamp": datetime.utcnow().isoformat()
        }
        
    except HTTPException:
        raise
    except Exception as e:
        logger.error(f"Error liquidando entregas para {cliente}: {str(e)}")
        raise HTTPException(
            status_code=500,
            detail=f"Error interno liquidando entregas: {str(e)}"
        )

# ========== NUEVO ENDPOINT PARA RECHAZAR PAGOS ==========

@router.post("/rechazar-pago/{referencia}")
async def rechazar_pago(
    referencia: str,
    usuario_id: str,
    motivo: str
):
    """
    Rechaza un pago, limpia id_banco_asociado y registra novedad
    """
=======
        # 1. Resumen general
        query_general = """
        SELECT 
            COUNT(*) as total_movimientos,
            COUNTIF(estado_conciliacion IN ('conciliado_exacto', 'conciliado_aproximado', 'conciliado_manual')) as conciliados,
            COUNTIF(estado_conciliacion = 'pendiente') as pendientes,
            SUM(valor_banco) as valor_total,
            MIN(fecha) as fecha_inicial,
            MAX(fecha) as fecha_final
        FROM `datos-clientes-441216.Conciliaciones.banco_movimientos`
        WHERE fecha >= DATE_SUB(CURRENT_DATE(), INTERVAL 60 DAY)
        """
        
        resultado_general = list(client.query(query_general).result())[0]
        
        # 2. Resumen por estado
        query_estados = """
        SELECT 
            estado_conciliacion,
            COUNT(*) as cantidad,
            SUM(valor_banco) as valor_total,
            MIN(fecha) as fecha_min,
            MAX(fecha) as fecha_max
        FROM `datos-clientes-441216.Conciliaciones.banco_movimientos`
        WHERE fecha >= DATE_SUB(CURRENT_DATE(), INTERVAL 60 DAY)
        GROUP BY estado_conciliacion
        ORDER BY cantidad DESC
        """
        
        estados = []
        for row in client.query(query_estados).result():
            estados.append({
                "estado_conciliacion": row["estado_conciliacion"],
                "cantidad": int(row["cantidad"]),
                "valor_total": float(row["valor_total"]) if row["valor_total"] else 0,
                "fecha_min": row["fecha_min"].isoformat() if row["fecha_min"] else None,
                "fecha_max": row["fecha_max"].isoformat() if row["fecha_max"] else None
            })
        
        return {
            "resumen_general": {
                "total_movimientos": int(resultado_general["total_movimientos"]),
                "conciliados": int(resultado_general["conciliados"]),
                "pendientes": int(resultado_general["pendientes"]),
                "valor_total": float(resultado_general["valor_total"]) if resultado_general["valor_total"] else 0,
                "fecha_inicial": resultado_general["fecha_inicial"].isoformat() if resultado_general["fecha_inicial"] else None,
                "fecha_final": resultado_general["fecha_final"].isoformat() if resultado_general["fecha_final"] else None
            },
            "resumen_por_estado": estados,
            "timestamp": datetime.utcnow().isoformat()
        }
        
    except Exception as e:
        logger.error(f"Error obteniendo resumen de conciliación: {str(e)}")
        raise HTTPException(
            status_code=500,
            detail=f"Error obteniendo resumen: {str(e)}"
        )
        
@router.post("/marcar-conciliado-manual")
def marcar_conciliado_manual(data: dict):
    """
    Endpoint para marcar una conciliación como manual desde Cruces.tsx
    """
    id_banco = data.get("id_banco")
    referencia_pago = data.get("referencia_pago")
    observaciones = data.get("observaciones", "Conciliado manualmente")
    usuario = data.get("usuario", "sistema")
    
    if not id_banco:
        raise HTTPException(status_code=400, detail="id_banco es requerido")
    
>>>>>>> 8d949088
    client = bigquery.Client()
    timestamp = datetime.utcnow()
    
    try:
<<<<<<< HEAD
        # 1. Verificar estado actual
        query_verificar = f"""
        SELECT estado_conciliacion, id_banco_asociado
        FROM `{PROJECT_ID}.{DATASET_CONCILIACIONES}.pagosconductor`
        WHERE referencia_pago = @referencia
        """
        
        job_config = bigquery.QueryJobConfig(
            query_parameters=[
                bigquery.ScalarQueryParameter("referencia", "STRING", referencia)
            ]
        )
        
        resultado = list(client.query(query_verificar, job_config=job_config).result())
        
        if not resultado:
            raise HTTPException(
                status_code=404,
                detail=f"No se encontró el pago con referencia {referencia}"
            )
            
        pago = resultado[0]
        
        if EstadoConciliacion.es_estado_final(pago.estado_conciliacion):
            raise HTTPException(
                status_code=400,
                detail=f"No se puede rechazar un pago en estado {pago.estado_conciliacion}"
            )
            
        # 2. Actualizar estado y metadata
        query_rechazar = f"""
        UPDATE `{PROJECT_ID}.{DATASET_CONCILIACIONES}.pagosconductor`
        SET 
            estado_conciliacion = @estado,
            id_banco_asociado = NULL,
            modificado_en = @timestamp,
            modificado_por = @usuario,
            novedades = CASE
                WHEN novedades IS NULL OR novedades = ''
                THEN @novedad
                ELSE CONCAT(novedades, ' | ', @novedad)
            END
        WHERE referencia_pago = @referencia
        """
        
        novedad = f"RECHAZO ({timestamp.strftime('%Y-%m-%d %H:%M:%S')}): {motivo} - Por: {usuario_id}"
        
        job_config = bigquery.QueryJobConfig(
            query_parameters=[
                bigquery.ScalarQueryParameter("referencia", "STRING", referencia),
                bigquery.ScalarQueryParameter("estado", "STRING", EstadoConciliacion.RECHAZADO),
                bigquery.ScalarQueryParameter("timestamp", "TIMESTAMP", timestamp),
                bigquery.ScalarQueryParameter("usuario", "STRING", usuario_id),
                bigquery.ScalarQueryParameter("novedad", "STRING", novedad)
            ]
        )
        
        update_job = client.query(query_rechazar, job_config=job_config)
        update_job.result()
        
        # 3. Si había id_banco_asociado, actualizar movimiento bancario
        if pago.id_banco_asociado:
            query_banco = f"""
            UPDATE `{PROJECT_ID}.{DATASET_CONCILIACIONES}.banco_movimientos`
            SET 
                estado_conciliacion = 'pendiente',
                referencia_pago_asociada = NULL,
                modificado_en = @timestamp,
                modificado_por = @usuario
            WHERE id = @id_banco
            """
            
            job_config = bigquery.QueryJobConfig(
                query_parameters=[
                    bigquery.ScalarQueryParameter("id_banco", "STRING", pago.id_banco_asociado),
                    bigquery.ScalarQueryParameter("timestamp", "TIMESTAMP", timestamp),
                    bigquery.ScalarQueryParameter("usuario", "STRING", usuario_id)
                ]
            )
            
            banco_job = client.query(query_banco, job_config=job_config)
            banco_job.result()
        
        return {
            "status": "success",
            "mensaje": f"Pago {referencia} rechazado correctamente",
            "usuario": usuario_id,
            "timestamp": timestamp.isoformat(),
            "motivo": motivo
=======
        # Si no hay referencia_pago, buscar el mejor match posible
        if not referencia_pago:
            # Buscar movimiento bancario
            query_banco = """
            SELECT fecha, valor_banco 
            FROM `datos-clientes-441216.Conciliaciones.banco_movimientos`
            WHERE id = @id_banco
            LIMIT 1
            """
            
            job_config = bigquery.QueryJobConfig(
                query_parameters=[
                    bigquery.ScalarQueryParameter("id_banco", "STRING", id_banco)
                ]
            )
            
            banco_result = list(client.query(query_banco, job_config=job_config).result())
            
            if not banco_result:
                raise HTTPException(status_code=404, detail="Movimiento bancario no encontrado")
            
            banco = banco_result[0]
            
            # Buscar mejor match en pagos
            query_mejor_match = """
            SELECT referencia_pago
            FROM `datos-clientes-441216.Conciliaciones.pagosconductor`
            WHERE fecha_pago = @fecha
            AND ABS(COALESCE(valor_total_consignacion, CAST(valor AS FLOAT64), 0) - @valor) <= 1000
            AND estado IN ('aprobado', 'pagado')
            ORDER BY ABS(COALESCE(valor_total_consignacion, CAST(valor AS FLOAT64), 0) - @valor)
            LIMIT 1
            """
            
            job_config_match = bigquery.QueryJobConfig(
                query_parameters=[
                    bigquery.ScalarQueryParameter("fecha", "DATE", banco["fecha"]),
                    bigquery.ScalarQueryParameter("valor", "FLOAT", float(banco["valor_banco"]))
                ]
            )
            
            match_result = list(client.query(query_mejor_match, job_config=job_config_match).result())
            
            if match_result:
                referencia_pago = match_result[0]["referencia_pago"]
        
        # Actualizar movimiento bancario
        query_update_banco = """
        UPDATE `datos-clientes-441216.Conciliaciones.banco_movimientos`
        SET 
            estado_conciliacion = 'conciliado_manual',
            referencia_pago_asociada = @referencia,
            observaciones = @observaciones,
            conciliado_por = @usuario,
            conciliado_en = @timestamp,
            confianza_match = 100
        WHERE id = @id_banco
        """
        
        job_config_banco = bigquery.QueryJobConfig(
            query_parameters=[
                bigquery.ScalarQueryParameter("id_banco", "STRING", id_banco),
                bigquery.ScalarQueryParameter("referencia", "STRING", referencia_pago),
                bigquery.ScalarQueryParameter("observaciones", "STRING", observaciones),
                bigquery.ScalarQueryParameter("usuario", "STRING", usuario),
                bigquery.ScalarQueryParameter("timestamp", "TIMESTAMP", timestamp)
            ]
        )
        
        client.query(query_update_banco, job_config=job_config_banco).result()
        
        # Si hay referencia de pago, actualizar también el pago
        if referencia_pago:
            query_update_pago = """
            UPDATE `datos-clientes-441216.Conciliaciones.pagosconductor`
            SET 
                estado_conciliacion = 'conciliado_manual',
                id_banco_asociado = @id_banco,
                fecha_conciliacion = CURRENT_DATE(),
                modificado_en = @timestamp,
                modificado_por = @usuario,
                confianza_conciliacion = 100,
                observaciones_conciliacion = @observaciones,
                conciliado = TRUE
            WHERE referencia_pago = @referencia
            """
            
            job_config_pago = bigquery.QueryJobConfig(
                query_parameters=[
                    bigquery.ScalarQueryParameter("id_banco", "STRING", id_banco),
                    bigquery.ScalarQueryParameter("referencia", "STRING", referencia_pago),
                    bigquery.ScalarQueryParameter("observaciones", "STRING", observaciones),
                    bigquery.ScalarQueryParameter("usuario", "STRING", usuario),
                    bigquery.ScalarQueryParameter("timestamp", "TIMESTAMP", timestamp)
                ]
            )
            
            client.query(query_update_pago, job_config=job_config_pago).result()
        
        return {
            "mensaje": "Conciliación manual completada exitosamente",
            "id_banco": id_banco,
            "referencia_pago": referencia_pago,
            "usuario": usuario,
            "timestamp": timestamp.isoformat()
>>>>>>> 8d949088
        }
        
    except HTTPException:
        raise
    except Exception as e:
<<<<<<< HEAD
        logger.error(f"Error rechazando pago {referencia}: {str(e)}")
        raise HTTPException(
            status_code=500,
            detail=f"Error interno rechazando pago: {str(e)}"
        )

# ========== NUEVO ENDPOINT DE DIAGNÓSTICO AVANZADO ==========

@router.get("/diagnostico-avanzado")
async def diagnostico_avanzado():
    """
    Endpoint mejorado de diagnóstico que analiza la integridad del sistema de conciliación
=======
        logger.error(f"Error en conciliación manual: {str(e)}")
        raise HTTPException(
            status_code=500,
            detail=f"Error en conciliación manual: {str(e)}"
        )


# ========== ENDPOINTS ADICIONALES NECESARIOS ==========

@router.get("/obtener-movimientos-banco-disponibles")
async def obtener_movimientos_banco_disponibles(
    valor_min: float,
    valor_max: float,
    fecha_inicio: str,
    fecha_fin: str,
    estado: str = "pendiente"
):
    """
    Endpoint para obtener movimientos bancarios disponibles para conciliación manual
>>>>>>> 8d949088
    """
    client = bigquery.Client()
    
    try:
<<<<<<< HEAD
        diagnostico = {
            "pagos": {},
            "banco": {},
            "guias": {},
            "integridad": {},
            "timestamp": datetime.utcnow().isoformat()
        }
        
        # 1. Análisis de pagos
        query_pagos = f"""
        WITH EstadosPago AS (
            SELECT 
                COUNT(*) as total,
                COUNTIF(estado_conciliacion IN (
                    'conciliado_exacto', 'conciliado_aproximado', 'conciliado_manual'
                )) as conciliados,
                COUNTIF(estado_conciliacion = 'rechazado') as rechazados,
                COUNTIF(estado_conciliacion IN ('pendiente', 'pendiente_conciliacion')) as pendientes,
                COUNTIF(estado_conciliacion = 'error') as errores,
                MIN(fecha_pago) as fecha_min,
                MAX(fecha_pago) as fecha_max,
                SUM(COALESCE(valor_total_consignacion, valor)) as valor_total
            FROM `{PROJECT_ID}.{DATASET_CONCILIACIONES}.pagosconductor`
            WHERE fecha_pago >= DATE_SUB(CURRENT_DATE(), INTERVAL 60 DAY)
        )
        SELECT * FROM EstadosPago
        """
        
        pagos = list(client.query(query_pagos).result())[0]
        
        diagnostico["pagos"] = {
            "total": pagos.total,
            "conciliados": pagos.conciliados,
            "rechazados": pagos.rechazados,
            "pendientes": pagos.pendientes,
            "errores": pagos.errores,
            "fecha_min": pagos.fecha_min.isoformat() if pagos.fecha_min else None,
            "fecha_max": pagos.fecha_max.isoformat() if pagos.fecha_max else None,
            "valor_total": float(pagos.valor_total)
        }
        
        # 2. Análisis de movimientos bancarios
        query_banco = f"""
        SELECT 
            COUNT(*) as total,
            COUNTIF(estado_conciliacion IN (
                'conciliado_exacto', 'conciliado_aproximado', 'conciliado_manual'
            )) as conciliados,
            COUNTIF(estado_conciliacion = 'pendiente') as pendientes,
            COUNTIF(referencia_pago_asociada IS NOT NULL) as con_referencia,
            MIN(fecha) as fecha_min,
            MAX(fecha) as fecha_max,
            SUM(valor_banco) as valor_total
        FROM `{PROJECT_ID}.{DATASET_CONCILIACIONES}.banco_movimientos`
        WHERE fecha >= DATE_SUB(CURRENT_DATE(), INTERVAL 60 DAY)
        """
        
        banco = list(client.query(query_banco).result())[0]
        
        diagnostico["banco"] = {
            "total": banco.total,
            "conciliados": banco.conciliados,
            "pendientes": banco.pendientes,
            "con_referencia": banco.con_referencia,
            "fecha_min": banco.fecha_min.isoformat() if banco.fecha_min else None,
            "fecha_max": banco.fecha_max.isoformat() if banco.fecha_max else None,
            "valor_total": float(banco.valor_total)
        }
        
        # 3. Análisis de guías
        query_guias = f"""
        SELECT 
            COUNT(*) as total,
            COUNTIF(estado = 'liquidado') as liquidadas,
            COUNTIF(estado = 'conciliado') as conciliadas,
            COUNTIF(estado = 'pendiente') as pendientes,
            MIN(fecha_pago) as fecha_min,
            MAX(fecha_pago) as fecha_max,
            SUM(valor) as valor_total
        FROM `{PROJECT_ID}.{DATASET_CONCILIACIONES}.guias_liquidacion`
        WHERE fecha_pago >= DATE_SUB(CURRENT_DATE(), INTERVAL 60 DAY)
        """
        
        guias = list(client.query(query_guias).result())[0]
        
        diagnostico["guias"] = {
            "total": guias.total,
            "liquidadas": guias.liquidadas,
            "conciliadas": guias.conciliadas,
            "pendientes": guias.pendientes,
            "fecha_min": guias.fecha_min.isoformat() if guias.fecha_min else None,
            "fecha_max": guias.fecha_max.isoformat() if guias.fecha_max else None,
            "valor_total": float(guias.valor_total)
        }
        
        # 4. Validación de integridad
        query_integridad = f"""
        WITH Inconsistencias AS (
            SELECT 
                -- Referencias inválidas
                COUNTIF(pc.id_banco_asociado IS NOT NULL 
                       AND pc.id_banco_asociado NOT IN (
                           SELECT id FROM `{PROJECT_ID}.{DATASET_CONCILIACIONES}.banco_movimientos`
                       )) as refs_invalidas,
               
                -- Estados inconsistentes
                COUNTIF(pc.estado_conciliacion IN (
                    'conciliado_exacto', 'conciliado_aproximado', 'conciliado_manual'
                ) AND pc.id_banco_asociado IS NULL) as estados_inconsistentes,
                
                -- Valores inconsistentes
                COUNTIF(ABS(COALESCE(pc.valor_total_consignacion, pc.valor) - bm.valor_banco) > 100
                       AND pc.estado_conciliacion IN (
                           'conciliado_exacto', 'conciliado_aproximado'
                       )) as valores_inconsistentes
               
            FROM `{PROJECT_ID}.{DATASET_CONCILIACIONES}.pagosconductor` pc
            LEFT JOIN `{PROJECT_ID}.{DATASET_CONCILIACIONES}.banco_movimientos` bm
                ON bm.id = pc.id_banco_asociado
            WHERE pc.fecha_pago >= DATE_SUB(CURRENT_DATE(), INTERVAL 60 DAY)
        )
        SELECT * FROM Inconsistencias
        """
        
        integridad = list(client.query(query_integridad).result())[0]
        
        diagnostico["integridad"] = {
            "referencias_invalidas": integridad.refs_invalidas,
            "estados_inconsistentes": integridad.estados_inconsistentes,
            "valores_inconsistentes": integridad.valores_inconsistentes,
            "estado_general": "OK" if all(v == 0 for v in [
                integridad.refs_invalidas,
                integridad.estados_inconsistentes,
                integridad.valores_inconsistentes
            ]) else "ERROR"
        }
        
        return diagnostico
        
    except Exception as e:
        logger.error(f"Error en diagnóstico avanzado: {str(e)}")
        raise HTTPException(
            status_code=500,
            detail=f"Error ejecutando diagnóstico: {str(e)}"
        )


@router.post("/conciliar-manual")
async def conciliar_pago_manual(data: ConciliacionManual):
    """
    Concilia un pago manualmente desde Cruces
=======
        # Validar rangos de valor para evitar consultas demasiado amplias
        if valor_max / valor_min > 10:  # Si el rango es mayor a 10x, es demasiado amplio
            raise HTTPException(
                status_code=400, 
                detail="Rango de valor demasiado amplio. La diferencia no debe ser mayor a 10x"
            )
        
        query = """
        SELECT 
            id,
            fecha,
            valor_banco,
            cuenta,
            codigo,
            cod_transaccion,
            descripcion,
            tipo,
            estado_conciliacion
        FROM `datos-clientes-441216.Conciliaciones.banco_movimientos`
        WHERE fecha BETWEEN @fecha_inicio AND @fecha_fin
        AND valor_banco BETWEEN @valor_min AND @valor_max
        AND estado_conciliacion = @estado
        ORDER BY ABS(valor_banco - (@valor_min + @valor_max) / 2), fecha DESC
        LIMIT 50
        """
        
        job_config = bigquery.QueryJobConfig(
            query_parameters=[
                bigquery.ScalarQueryParameter("fecha_inicio", "DATE", fecha_inicio),
                bigquery.ScalarQueryParameter("fecha_fin", "DATE", fecha_fin),
                bigquery.ScalarQueryParameter("valor_min", "FLOAT", valor_min),
                bigquery.ScalarQueryParameter("valor_max", "FLOAT", valor_max),
                bigquery.ScalarQueryParameter("estado", "STRING", estado)
            ]
        )
        
        resultados = []
        for row in client.query(query, job_config=job_config).result():
            resultados.append({
                "id": row["id"],
                "fecha": row["fecha"].isoformat(),
                "valor_banco": float(row["valor_banco"]),
                "cuenta": row["cuenta"],
                "codigo": row["codigo"],
                "cod_transaccion": row["cod_transaccion"],
                "descripcion": row["descripcion"],
                "tipo": row["tipo"],
                "estado_conciliacion": row["estado_conciliacion"]
            })
        
        return {
            "transacciones": resultados,
            "total": len(resultados),
            "criterios": {
                "valor_min": valor_min,
                "valor_max": valor_max,
                "fecha_inicio": fecha_inicio,
                "fecha_fin": fecha_fin,
                "estado": estado
            }
        }
        
    except Exception as e:
        logger.error(f"Error obteniendo movimientos bancarios: {str(e)}")
        raise HTTPException(
            status_code=500,
            detail=f"Error obteniendo movimientos: {str(e)}"
        )

@router.get("/pagos-pendientes-conciliar")
async def obtener_pagos_pendientes_conciliar():
    """
    Endpoint para obtener pagos pendientes de conciliar
>>>>>>> 8d949088
    """
    client = bigquery.Client()
    
    try:
<<<<<<< HEAD
        # Verifica que el pago exista
        query_check = """
        SELECT referencia FROM `datos-clientes-441216.Conciliaciones.pagosconductor`
        WHERE referencia_pago = @referencia
        LIMIT 1
        """
        job_config_check = bigquery.QueryJobConfig(
            query_parameters=[
                bigquery.ScalarQueryParameter("referencia", "STRING", data.referencia_pago)
            ]
        )
        rows = list(client.query(query_check, job_config=job_config_check).result())
        if not rows:
            raise HTTPException(status_code=404, detail="Pago no encontrado")

        # Actualiza pagosconductor
        query_pago = """
        UPDATE `datos-clientes-441216.Conciliaciones.pagosconductor`
        SET 
            estado_conciliacion = 'conciliado_manual',
            confianza_conciliacion = 100,
            id_banco_asociado = @id_banco,
            modificado_en = CURRENT_TIMESTAMP(),
            modificado_por = @usuario,
            conciliado = TRUE,
            conciliado_por = @usuario,
            fecha_conciliacion = CURRENT_DATE()
        WHERE referencia_pago = @referencia
        """
        job_config_pago = bigquery.QueryJobConfig(
            query_parameters=[
                bigquery.ScalarQueryParameter("id_banco", "STRING", data.id_banco),
                bigquery.ScalarQueryParameter("referencia", "STRING", data.referencia_pago),
                bigquery.ScalarQueryParameter("usuario", "STRING", data.usuario)
            ]
        )
        client.query(query_pago, job_config=job_config_pago).result()

        # Actualiza banco_movimientos
        query_banco = """
        UPDATE `datos-clientes-441216.Conciliaciones.banco_movimientos`
        SET 
            estado_conciliacion = 'conciliado_manual',
            confianza_match = 100,
            referencia_pago_asociada = @referencia,
            observaciones = @observaciones,
            conciliado_por = @usuario,
            conciliado_en = CURRENT_TIMESTAMP()
        WHERE id = @id_banco
        """
        job_config_banco = bigquery.QueryJobConfig(
            query_parameters=[
                bigquery.ScalarQueryParameter("id_banco", "STRING", data.id_banco),
                bigquery.ScalarQueryParameter("referencia", "STRING", data.referencia_pago),
                bigquery.ScalarQueryParameter("observaciones", "STRING", data.observaciones or ""),
                bigquery.ScalarQueryParameter("usuario", "STRING", data.usuario)
            ]
        )
        client.query(query_banco, job_config=job_config_banco).result()

        return {
            "mensaje": "Pago conciliado manualmente",
            "referencia": data.referencia_pago,
            "banco": data.id_banco
=======
        query = """
        SELECT 
            referencia_pago as referencia,
            COALESCE(valor_total_consignacion, CAST(valor AS FLOAT64)) as valor,
            fecha as fecha,
            entidad,
            estado,
            tipo,
            correo,
            fecha_pago,
            tracking,
            cliente,
            COALESCE(conciliado, FALSE) as conciliado
        FROM `datos-clientes-441216.Conciliaciones.pagosconductor`
        WHERE (estado_conciliacion IS NULL 
               OR estado_conciliacion = '' 
               OR estado_conciliacion = 'pendiente'
               OR estado_conciliacion = 'pendiente_conciliacion')
        AND fecha_pago >= DATE_SUB(CURRENT_DATE(), INTERVAL 30 DAY)
        ORDER BY fecha_pago DESC
        LIMIT 100
        """
        
        resultados = []
        for row in client.query(query).result():
            resultados.append({
                "referencia": row["referencia"],
                "valor": float(row["valor"]) if row["valor"] else 0,
                "fecha": row["fecha"].isoformat() if row["fecha"] else None,
                "entidad": row["entidad"] or "",
                "estado": row["estado"] or "",
                "correo": row["correo"] or "",
                "fecha_pago": row["fecha_pago"].isoformat() if row["fecha_pago"] else None,
                "tracking": row["tracking"] or "",
                "cliente": row["cliente"] or "",
                "conciliado": bool(row["conciliado"])
            })
        
        return {
            "pagos": resultados,
            "total": len(resultados)
        }
        
    except Exception as e:
        logger.error(f"Error obteniendo pagos pendientes: {str(e)}")
        raise HTTPException(
            status_code=500,
            detail=f"Error obteniendo pagos pendientes: {str(e)}"
        )

@router.get("/transacciones-bancarias-disponibles")
async def obtener_transacciones_bancarias_disponibles(referencia: str):
    """
    Endpoint para obtener transacciones bancarias disponibles para una referencia específica
    con porcentaje de similitud basado en fecha, valor y tipo
    """
    client = bigquery.Client()
    
    try:
        # Primero obtener info del pago para buscar transacciones similares
        query_pago = """
        SELECT 
            COALESCE(valor_total_consignacion, CAST(valor AS FLOAT64)) as valor_pago,
            fecha_pago,
            entidad,
            tipo
        FROM `datos-clientes-441216.Conciliaciones.pagosconductor`
        WHERE referencia_pago = @referencia
        LIMIT 1
        """
        
        job_config_pago = bigquery.QueryJobConfig(
            query_parameters=[
                bigquery.ScalarQueryParameter("referencia", "STRING", referencia)
            ]
        )
        
        pago_result = list(client.query(query_pago, job_config=job_config_pago).result())
        
        if not pago_result:
            return {"transacciones": [], "mensaje": "Pago no encontrado"}
        
        pago = pago_result[0]
        valor_pago = float(pago["valor_pago"]) if pago["valor_pago"] else 0
        fecha_pago = pago["fecha_pago"]
        entidad_pago = (pago["entidad"] or "").lower()
        tipo_pago = (pago["tipo"] or "").lower()
        
        # Buscar SOLO transacciones bancarias pendientes con filtros más estrictos
        query_transacciones = """
        SELECT 
            id,
            fecha,
            valor_banco,
            cuenta,
            codigo,
            cod_transaccion,
            descripcion,
            tipo,
            estado_conciliacion
        FROM `datos-clientes-441216.Conciliaciones.banco_movimientos`
        WHERE fecha BETWEEN DATE_SUB(@fecha_pago, INTERVAL 15 DAY) AND DATE_ADD(@fecha_pago, INTERVAL 15 DAY)
        AND CASE 
            WHEN @valor_pago <= 50000 THEN 
                valor_banco BETWEEN (@valor_pago * 0.8) AND (@valor_pago * 1.2)
            WHEN @valor_pago <= 200000 THEN 
                valor_banco BETWEEN (@valor_pago * 0.9) AND (@valor_pago * 1.1)
            ELSE 
                valor_banco BETWEEN (@valor_pago * 0.95) AND (@valor_pago * 1.05)
        END
        AND (estado_conciliacion = 'pendiente' OR estado_conciliacion IS NULL)
        AND (referencia_pago_asociada IS NULL OR referencia_pago_asociada = '')
        ORDER BY ABS(valor_banco - @valor_pago), fecha DESC
        LIMIT 20
        """
        
        job_config_transacciones = bigquery.QueryJobConfig(
            query_parameters=[
                bigquery.ScalarQueryParameter("fecha_pago", "DATE", fecha_pago),
                bigquery.ScalarQueryParameter("valor_pago", "FLOAT", valor_pago)
            ]
        )
        
        transacciones = list(client.query(query_transacciones, job_config=job_config_transacciones).result())
        
        # 🔍 DEBUG: Log de filtrado
        logger.info(f"🔍 Filtrado para referencia {referencia}:")
        logger.info(f"   💰 Valor pago: ${valor_pago:,.0f}")
        logger.info(f"   📅 Fecha pago: {fecha_pago}")
        logger.info(f"   🏦 Transacciones encontradas: {len(transacciones)}")
        
        if valor_pago > 200000:
            rango_min = valor_pago * 0.95
            rango_max = valor_pago * 1.05
            logger.info(f"   📊 Rango estricto (5%): ${rango_min:,.0f} - ${rango_max:,.0f}")
        elif valor_pago > 50000:
            rango_min = valor_pago * 0.9
            rango_max = valor_pago * 1.1
            logger.info(f"   📊 Rango medio (10%): ${rango_min:,.0f} - ${rango_max:,.0f}")
        else:
            rango_min = valor_pago * 0.8
            rango_max = valor_pago * 1.2
            logger.info(f"   📊 Rango amplio (20%): ${rango_min:,.0f} - ${rango_max:,.0f}")
        
        resultados = []
        for transaccion in transacciones:
            valor_transaccion = float(transaccion["valor_banco"])
            logger.info(f"   🔄 Procesando transacción: ${valor_transaccion:,.0f} (ID: {transaccion['id']})")
            
            # ✅ CALCULAR PORCENTAJE DE SIMILITUD
            porcentaje_similitud = calcular_porcentaje_similitud(
                pago_fecha=fecha_pago,
                pago_valor=valor_pago,
                pago_entidad=entidad_pago,
                pago_tipo=tipo_pago,
                banco_fecha=transaccion["fecha"],
                banco_valor=float(transaccion["valor_banco"]),
                banco_cuenta=transaccion["cuenta"] or "",
                banco_tipo=transaccion["tipo"] or "",
                banco_descripcion=transaccion["descripcion"] or ""
            )
            
            # 🛡️ VALIDACIÓN ADICIONAL: No incluir transacciones con diferencias extremas de valor
            diferencia_porcentual = abs(valor_transaccion - valor_pago) / max(valor_pago, valor_transaccion)
            
            # Filtro de seguridad adicional basado en el monto
            if valor_pago > 200000 and diferencia_porcentual > 0.05:  # 5% para pagos grandes
                logger.warning(f"   ⚠️ Transacción rechazada por diferencia extrema: {diferencia_porcentual:.2%}")
                continue
            elif valor_pago > 50000 and diferencia_porcentual > 0.1:   # 10% para pagos medianos  
                logger.warning(f"   ⚠️ Transacción rechazada por diferencia extrema: {diferencia_porcentual:.2%}")
                continue
            elif diferencia_porcentual > 0.2:                           # 20% para pagos pequeños
                logger.warning(f"   ⚠️ Transacción rechazada por diferencia extrema: {diferencia_porcentual:.2%}")
                continue
            
            resultados.append({
                "id": transaccion["id"],
                "fecha": transaccion["fecha"].isoformat(),
                "valor_banco": float(transaccion["valor_banco"]),
                "cuenta": transaccion["cuenta"],
                "codigo": transaccion["codigo"],
                "cod_transaccion": transaccion["cod_transaccion"],
                "descripcion": transaccion["descripcion"],
                "tipo": transaccion["tipo"],
                "estado_conciliacion": transaccion["estado_conciliacion"],
                "porcentaje_similitud": porcentaje_similitud,
                "nivel_match": get_nivel_match(porcentaje_similitud)
            })
        
        # Ordenar por porcentaje de similitud descendente
        resultados.sort(key=lambda x: x["porcentaje_similitud"], reverse=True)
        
        return {
            "transacciones": resultados,
            "total": len(resultados),
            "pago_referencia": referencia,
            "criterios_busqueda": {
                "valor_pago": valor_pago,
                "fecha_pago": fecha_pago.isoformat(),
                "entidad_pago": entidad_pago,
                "tipo_pago": tipo_pago
            }
>>>>>>> 8d949088
        }
        
    except Exception as e:
        logger.error(f"Error obteniendo transacciones bancarias disponibles: {str(e)}")
        raise HTTPException(
            status_code=500,
            detail=f"Error obteniendo transacciones: {str(e)}"
        )


def calcular_porcentaje_similitud(
    pago_fecha, pago_valor: float, pago_entidad: str, pago_tipo: str,
    banco_fecha, banco_valor: float, banco_cuenta: str, banco_tipo: str, banco_descripcion: str
) -> float:
    """
    Calcula el porcentaje de similitud entre un pago y una transacción bancaria
    basado en fecha (40%), valor (40%) y tipo/entidad (20%)
    """
    try:
        # 1. SIMILITUD DE FECHA (40% del peso total)
        diferencia_dias = abs((banco_fecha - pago_fecha).days)
        if diferencia_dias == 0:
            similitud_fecha = 1.0
        elif diferencia_dias <= 1:
            similitud_fecha = 0.9
        elif diferencia_dias <= 3:
            similitud_fecha = 0.7
        elif diferencia_dias <= 7:
            similitud_fecha = 0.5
        elif diferencia_dias <= 15:
            similitud_fecha = 0.2
        else:
            similitud_fecha = 0.0
        
        # 2. SIMILITUD DE VALOR (40% del peso total) - MÁS ESTRICTA
        diferencia_valor = abs(banco_valor - pago_valor)
        porcentaje_diferencia = diferencia_valor / max(pago_valor, banco_valor) if max(pago_valor, banco_valor) > 0 else 1
        
        # Rangos más estrictos según el monto
        if pago_valor <= 50000:  # Pagos pequeños: tolerancia del 20%
            if porcentaje_diferencia == 0:
                similitud_valor = 1.0
            elif porcentaje_diferencia <= 0.005:  # 0.5% diferencia
                similitud_valor = 0.95
            elif porcentaje_diferencia <= 0.02:   # 2% diferencia
                similitud_valor = 0.8
            elif porcentaje_diferencia <= 0.05:   # 5% diferencia
                similitud_valor = 0.6
            elif porcentaje_diferencia <= 0.1:    # 10% diferencia
                similitud_valor = 0.3
            elif porcentaje_diferencia <= 0.2:    # 20% diferencia
                similitud_valor = 0.1
            else:
                similitud_valor = 0.0
        elif pago_valor <= 200000:  # Pagos medianos: tolerancia del 10%
            if porcentaje_diferencia == 0:
                similitud_valor = 1.0
            elif porcentaje_diferencia <= 0.002:  # 0.2% diferencia
                similitud_valor = 0.95
            elif porcentaje_diferencia <= 0.01:   # 1% diferencia
                similitud_valor = 0.8
            elif porcentaje_diferencia <= 0.03:   # 3% diferencia
                similitud_valor = 0.6
            elif porcentaje_diferencia <= 0.05:   # 5% diferencia
                similitud_valor = 0.3
            elif porcentaje_diferencia <= 0.1:    # 10% diferencia
                similitud_valor = 0.1
            else:
                similitud_valor = 0.0
        else:  # Pagos grandes: tolerancia del 5%
            if porcentaje_diferencia == 0:
                similitud_valor = 1.0
            elif porcentaje_diferencia <= 0.001:  # 0.1% diferencia
                similitud_valor = 0.95
            elif porcentaje_diferencia <= 0.005:  # 0.5% diferencia
                similitud_valor = 0.8
            elif porcentaje_diferencia <= 0.01:   # 1% diferencia
                similitud_valor = 0.6
            elif porcentaje_diferencia <= 0.02:   # 2% diferencia
                similitud_valor = 0.3
            elif porcentaje_diferencia <= 0.05:   # 5% diferencia
                similitud_valor = 0.1
            else:
                similitud_valor = 0.0
        
        # 3. SIMILITUD DE TIPO/ENTIDAD (20% del peso total)
        similitud_tipo = 0.0
        
        # Comparar entidad del pago con cuenta bancaria y descripción
        banco_cuenta_lower = banco_cuenta.lower()
        banco_descripcion_lower = banco_descripcion.lower()
        banco_tipo_lower = banco_tipo.lower()
        
        # Mapeo de entidades comunes
        entidades_mapeo = {
            'nequi': ['nequi', 'bancolombia'],
            'bancolombia': ['bancolombia', 'banco colombia', 'bcolombia'],
            'daviplata': ['daviplata', 'davivienda'],
            'banco de bogota': ['bogota', 'banco bogota'],
            'banco popular': ['popular'],
            'banco caja social': ['caja social', 'bcsc'],
        }
        
        # Buscar coincidencias
        if pago_entidad:
            # Coincidencia exacta
            if (pago_entidad in banco_cuenta_lower or 
                pago_entidad in banco_descripcion_lower or
                pago_entidad in banco_tipo_lower):
                similitud_tipo = 1.0
            else:
                # Buscar en mapeos
                for entidad_key, variantes in entidades_mapeo.items():
                    if pago_entidad in entidad_key or entidad_key in pago_entidad:
                        for variante in variantes:
                            if (variante in banco_cuenta_lower or 
                                variante in banco_descripcion_lower or
                                variante in banco_tipo_lower):
                                similitud_tipo = 0.8
                                break
                        if similitud_tipo > 0:
                            break
        
        # Si no hay coincidencia de entidad, dar puntuación base por tipo
        if similitud_tipo == 0.0:
            if ('pago' in banco_descripcion_lower or 
                'transferencia' in banco_descripcion_lower or
                'consignacion' in banco_descripcion_lower):
                similitud_tipo = 0.3
        
        # CÁLCULO FINAL CON PESOS
        porcentaje_final = (
            similitud_fecha * 0.4 +      # 40% peso fecha
            similitud_valor * 0.4 +      # 40% peso valor  
            similitud_tipo * 0.2         # 20% peso tipo/entidad
        ) * 100
        
        return round(porcentaje_final, 1)
        
    except Exception as e:
<<<<<<< HEAD
        raise HTTPException(status_code=500, detail=f"Error en conciliación manual: {str(e)}")


@router.get("/resumen-conciliacion")
def obtener_resumen_conciliacion():
    """
    Endpoint para obtener resumen de conciliación que requiere Cruces.tsx
    """
    client = bigquery.Client()
    
    try:
        # 1. Resumen general
        query_general = """
        SELECT 
            COUNT(*) as total_movimientos,
            COUNTIF(estado_conciliacion IN ('conciliado_exacto', 'conciliado_aproximado', 'conciliado_manual')) as conciliados,
            COUNTIF(estado_conciliacion = 'pendiente') as pendientes,
            SUM(valor_banco) as valor_total,
            MIN(fecha) as fecha_inicial,
            MAX(fecha) as fecha_final
        FROM `datos-clientes-441216.Conciliaciones.banco_movimientos`
        WHERE fecha >= DATE_SUB(CURRENT_DATE(), INTERVAL 60 DAY)
        """
        
        resultado_general = list(client.query(query_general).result())[0]
        
        # 2. Resumen por estado
        query_estados = """
        SELECT 
            estado_conciliacion,
            COUNT(*) as cantidad,
            SUM(valor_banco) as valor_total,
            MIN(fecha) as fecha_min,
            MAX(fecha) as fecha_max
        FROM `datos-clientes-441216.Conciliaciones.banco_movimientos`
        WHERE fecha >= DATE_SUB(CURRENT_DATE(), INTERVAL 60 DAY)
        GROUP BY estado_conciliacion
        ORDER BY cantidad DESC
        """
        
        estados = []
        for row in client.query(query_estados).result():
            estados.append({
                "estado_conciliacion": row["estado_conciliacion"],
                "cantidad": int(row["cantidad"]),
                "valor_total": float(row["valor_total"]) if row["valor_total"] else 0,
                "fecha_min": row["fecha_min"].isoformat() if row["fecha_min"] else None,
                "fecha_max": row["fecha_max"].isoformat() if row["fecha_max"] else None
            })
        
        return {
            "resumen_general": {
                "total_movimientos": int(resultado_general["total_movimientos"]),
                "conciliados": int(resultado_general["conciliados"]),
                "pendientes": int(resultado_general["pendientes"]),
                "valor_total": float(resultado_general["valor_total"]) if resultado_general["valor_total"] else 0,
                "fecha_inicial": resultado_general["fecha_inicial"].isoformat() if resultado_general["fecha_inicial"] else None,
                "fecha_final": resultado_general["fecha_final"].isoformat() if resultado_general["fecha_final"] else None
            },
            "resumen_por_estado": estados,
            "timestamp": datetime.utcnow().isoformat()
        }
        
    except Exception as e:
        logger.error(f"Error obteniendo resumen de conciliación: {str(e)}")
        raise HTTPException(
            status_code=500,
            detail=f"Error obteniendo resumen: {str(e)}"
        )
        
@router.post("/marcar-conciliado-manual")
def marcar_conciliado_manual(data: dict):
    """
    Endpoint para marcar una conciliación como manual desde Cruces.tsx
    """
    id_banco = data.get("id_banco")
    referencia_pago = data.get("referencia_pago")
    observaciones = data.get("observaciones", "Conciliado manualmente")
    usuario = data.get("usuario", "sistema")
    
    if not id_banco:
        raise HTTPException(status_code=400, detail="id_banco es requerido")
    
    client = bigquery.Client()
    timestamp = datetime.utcnow()
    
    try:
        # Si no hay referencia_pago, buscar el mejor match posible
        if not referencia_pago:
            # Buscar movimiento bancario
            query_banco = """
            SELECT fecha, valor_banco 
            FROM `datos-clientes-441216.Conciliaciones.banco_movimientos`
            WHERE id = @id_banco
            LIMIT 1
            """
            
            job_config = bigquery.QueryJobConfig(
                query_parameters=[
                    bigquery.ScalarQueryParameter("id_banco", "STRING", id_banco)
                ]
            )
            
            banco_result = list(client.query(query_banco, job_config=job_config).result())
            
            if not banco_result:
                raise HTTPException(status_code=404, detail="Movimiento bancario no encontrado")
            
            banco = banco_result[0]
            
            # Buscar mejor match en pagos
            query_mejor_match = """
            SELECT referencia_pago
            FROM `datos-clientes-441216.Conciliaciones.pagosconductor`
            WHERE fecha_pago = @fecha
            AND ABS(COALESCE(valor_total_consignacion, CAST(valor AS FLOAT64), 0) - @valor) <= 1000
            AND estado IN ('aprobado', 'pagado')
            ORDER BY ABS(COALESCE(valor_total_consignacion, CAST(valor AS FLOAT64), 0) - @valor)
            LIMIT 1
            """
            
            job_config_match = bigquery.QueryJobConfig(
                query_parameters=[
                    bigquery.ScalarQueryParameter("fecha", "DATE", banco["fecha"]),
                    bigquery.ScalarQueryParameter("valor", "FLOAT", float(banco["valor_banco"]))
                ]
            )
            
            match_result = list(client.query(query_mejor_match, job_config=job_config_match).result())
            
            if match_result:
                referencia_pago = match_result[0]["referencia_pago"]
        
        # Actualizar movimiento bancario
        query_update_banco = """
        UPDATE `datos-clientes-441216.Conciliaciones.banco_movimientos`
        SET 
            estado_conciliacion = 'conciliado_manual',
            referencia_pago_asociada = @referencia,
            observaciones = @observaciones,
            conciliado_por = @usuario,
            conciliado_en = @timestamp,
            confianza_match = 100,
            match_manual = TRUE
        WHERE id = @id_banco
        """
        
        job_config_banco = bigquery.QueryJobConfig(
            query_parameters=[
                bigquery.ScalarQueryParameter("id_banco", "STRING", id_banco),
                bigquery.ScalarQueryParameter("referencia", "STRING", referencia_pago),
                bigquery.ScalarQueryParameter("observaciones", "STRING", observaciones),
                bigquery.ScalarQueryParameter("usuario", "STRING", usuario),
                bigquery.ScalarQueryParameter("timestamp", "TIMESTAMP", timestamp)
            ]
        )
        
        client.query(query_update_banco, job_config=job_config_banco).result()
        
        # Si hay referencia de pago, actualizar también el pago
        if referencia_pago:
            query_update_pago = """
            UPDATE `datos-clientes-441216.Conciliaciones.pagosconductor`
            SET 
                estado_conciliacion = 'conciliado_manual',
                id_banco_asociado = @id_banco,
                fecha_conciliacion = CURRENT_DATE(),
                modificado_en = @timestamp,
                modificado_por = @usuario,
                confianza_conciliacion = 100,
                observaciones_conciliacion = @observaciones,
                conciliado = TRUE
            WHERE referencia_pago = @referencia
            """
            
            job_config_pago = bigquery.QueryJobConfig(
                query_parameters=[
                    bigquery.ScalarQueryParameter("id_banco", "STRING", id_banco),
                    bigquery.ScalarQueryParameter("referencia", "STRING", referencia_pago),
                    bigquery.ScalarQueryParameter("observaciones", "STRING", observaciones),
                    bigquery.ScalarQueryParameter("usuario", "STRING", usuario),
                    bigquery.ScalarQueryParameter("timestamp", "TIMESTAMP", timestamp)
                ]
            )
            
            client.query(query_update_pago, job_config=job_config_pago).result()
        
        return {
            "mensaje": "Conciliación manual completada exitosamente",
            "id_banco": id_banco,
            "referencia_pago": referencia_pago,
            "usuario": usuario,
            "timestamp": timestamp.isoformat()
        }
        
    except HTTPException:
        raise
    except Exception as e:
        logger.error(f"Error en conciliación manual: {str(e)}")
        raise HTTPException(
            status_code=500,
            detail=f"Error en conciliación manual: {str(e)}"
        )
=======
        logger.error(f"Error calculando similitud: {str(e)}")
        return 0.0


def get_nivel_match(porcentaje: float) -> str:
    """Determina el nivel de match basado en el porcentaje - UMBRALES MÁS ESTRICTOS"""
    if porcentaje >= 95:
        return "🟢 Excelente"
    elif porcentaje >= 85:
        return "🟡 Bueno"
    elif porcentaje >= 70:
        return "🟠 Regular"
    elif porcentaje >= 50:
        return "🔴 Bajo"
    else:
        return "⚫ Muy Bajo"
>>>>>>> 8d949088
<|MERGE_RESOLUTION|>--- conflicted
+++ resolved
@@ -6,6 +6,10 @@
 import csv
 import io
 import logging
+from datetime import datetime, date
+import csv
+import io
+import logging
 from decimal import Decimal
 from collections import defaultdict
 
@@ -24,19 +28,11 @@
 MAX_FILE_SIZE = 50 * 1024 * 1024  # 50MB
 DATASET_CONCILIACIONES = "Conciliaciones"
 PROJECT_ID = "datos-clientes-441216"
-<<<<<<< HEAD
 
 class EstadoError(Exception):
     """Error personalizado para estados inválidos"""
     pass
 
-=======
-
-class EstadoError(Exception):
-    """Error personalizado para estados inválidos"""
-    pass
-
->>>>>>> 8d949088
 router = APIRouter(prefix="/conciliacion", tags=["Conciliacion"])
 
 class MovimientoBanco:
@@ -733,244 +729,6 @@
         ORDER BY score_total DESC, ABS(valor_banco - @valor), descripcion
         LIMIT 5
         """
-<<<<<<< HEAD
-
-        movimientos = list(client.query(
-            query_banco,
-            job_config=bigquery.QueryJobConfig(
-                query_parameters=[
-                    bigquery.ScalarQueryParameter("fecha", "DATE", fecha_pago),
-                    bigquery.ScalarQueryParameter("valor", "FLOAT", valor_pago),
-                    bigquery.ScalarQueryParameter("tracking", "STRING", tracking or ""),
-                    bigquery.ScalarQueryParameter("tipo", "STRING", tipo_transaccion)
-                ]
-            )
-        ).result())
-
-        # 3. Procesar coincidencias
-        for mov in movimientos:
-            score_total = float(mov.score_total)
-            es_match_exacto = score_total >= 90
-            
-            if es_match_exacto or score_total >= 80:
-                # Actualizar movimiento banco
-                query_update_banco = """
-                UPDATE `datos-clientes-441216.Conciliaciones.banco_movimientos`
-                SET 
-                    estado_conciliacion = @estado,
-                    referencia_pago_asociada = @referencia,
-                    fecha_conciliacion = CURRENT_DATE()
-                WHERE id = @id_banco
-                """
-                
-                client.query(
-                    query_update_banco,
-                    job_config=bigquery.QueryJobConfig(
-                        query_parameters=[
-                            bigquery.ScalarQueryParameter("estado", "STRING", 
-                                "conciliado_exacto" if es_match_exacto else "conciliado_aproximado"),
-                            bigquery.ScalarQueryParameter("referencia", "STRING", referencia_pago),
-                            bigquery.ScalarQueryParameter("id_banco", "STRING", mov.id)
-                        ]
-                    )
-                ).result()
-
-                # Actualizar pago conductor
-                query_update_pago = """
-                UPDATE `datos-clientes-441216.Conciliaciones.pagosconductor`
-                SET 
-                    estado_conciliacion = @estado,
-                    movimiento_banco_id = @id_banco,
-                    fecha_conciliacion = CURRENT_DATE(),
-                    confianza_conciliacion = @confianza
-                WHERE id_string = @id_pago
-                """
-                
-                client.query(
-                    query_update_pago,
-                    job_config=bigquery.QueryJobConfig(
-                        query_parameters=[
-                            bigquery.ScalarQueryParameter("estado", "STRING", 
-                                "conciliado_exacto" if es_match_exacto else "conciliado_aproximado"),
-                            bigquery.ScalarQueryParameter("id_banco", "STRING", mov.id),
-                            bigquery.ScalarQueryParameter("id_pago", "STRING", id_pago),
-                            bigquery.ScalarQueryParameter("confianza", "FLOAT", score_total)
-                        ]
-                    )
-                ).result()
-
-                return f"{'EXACT' if es_match_exacto else 'APPROX'}_{referencia_pago}"
-
-        print(f"❌ No match para pago {id_pago} | {fecha_pago} | ${valor_pago:,.0f}")
-        return None
-    except Exception as e:
-        print(f"❌ Error en conciliación: {str(e)}")
-        return None
-
-@router.get("/conciliacion-automatica-mejorada")
-async def conciliacion_automatica_mejorada():
-    client = bigquery.Client()
-    margen_error = 100  # pesos permitidos de diferencia
-
-    # 1. Obtener pagos pendientes con referencia
-    query_pagos = """
-        SELECT referencia_pago, valor, fecha_pago, id_string
-        FROM `datos-clientes-441216.Conciliaciones.pagosconductor`
-        WHERE estado_conciliacion = 'pendiente_conciliacion'
-          AND referencia_pago IS NOT NULL
-    """
-    pagos_rows = list(client.query(query_pagos).result())
-    
-    # Agrupar por referencia_pago
-    pagos_por_referencia = defaultdict(list)
-    for row in pagos_rows:
-        pagos_por_referencia[row.referencia_pago].append(row)
-
-    # 2. Obtener movimientos bancarios pendientes
-    query_banco = """
-        SELECT id, fecha, valor_banco, tipo
-        FROM `datos-clientes-441216.Conciliaciones.banco_movimientos`
-        WHERE estado_conciliacion = 'pendiente'
-    """
-    banco_rows = list(client.query(query_banco).result())
-
-    resultados = []
-    referencias_usadas = set()
-    resumen = {
-        "total_movimientos_banco": len(banco_rows),
-        "total_pagos_iniciales": len(pagos_rows),
-        "conciliado_exacto": 0,
-        "sin_match": 0,
-    }
-
-    for referencia, pagos in pagos_por_referencia.items():
-        valor_total = sum(pago.valor for pago in pagos)
-        fecha_pago = pagos[0].fecha_pago
-
-        match = next((
-            movimiento for movimiento in banco_rows
-            if abs(movimiento.valor_banco - valor_total) <= margen_error
-            and str(movimiento.fecha) == str(fecha_pago)
-        ), None)
-
-        if match:
-            # ✅ Conciliado exitosamente
-            resumen["conciliado_exacto"] += 1
-            referencias_usadas.add(referencia)
-
-            resultados.append({
-                "referencia_pago": referencia,
-                "valor_banco": match.valor_banco,
-                "fecha_banco": match.fecha,
-                "estado_match": "conciliado_exacto",
-                "confianza": 100,
-                "observaciones": f"Match exacto por referencia {referencia}",
-                "diferencia_valor": abs(match.valor_banco - valor_total),
-                "diferencia_dias": 0,
-                "id_banco": match.id,
-                "num_matches_posibles": 1,
-            })
-
-            # Marcar conciliado en base de datos
-            update_query = f"""
-                UPDATE `datos-clientes-441216.Conciliaciones.pagosconductor`
-                SET estado_conciliacion = 'conciliado_automatico',
-                    fecha_conciliacion = CURRENT_DATE(),
-                    id_banco_asociado = '{match.id}',
-                    confianza_conciliacion = 100
-                WHERE referencia_pago = '{referencia}'
-            """
-            client.query(update_query).result()
-
-            update_mov = f"""
-                UPDATE `datos-clientes-441216.Conciliaciones.banco_movimientos`
-                SET estado_conciliacion = 'conciliado_exacto',
-                    referencia_pago_asociada = '{referencia}',
-                    confianza_match = 100,
-                    conciliado_en = CURRENT_TIMESTAMP()
-                WHERE id = '{match.id}'
-            """
-            client.query(update_mov).result()
-        else:
-            # ❌ Sin match
-            resumen["sin_match"] += 1
-            resultados.append({
-                "referencia_pago": referencia,
-                "valor_banco": valor_total,
-                "fecha_banco": fecha_pago,
-                "estado_match": "sin_match",
-                "confianza": 0,
-                "observaciones": f"No se encontró match para la referencia {referencia}",
-                "diferencia_valor": None,
-                "diferencia_dias": None,
-                "id_banco": None,
-                "num_matches_posibles": 0,
-            })
-
-    return {
-        "resumen": resumen,
-        "resultados": resultados,
-        "referencias_usadas": list(referencias_usadas),
-        "fecha_conciliacion": datetime.now().isoformat()
-    }
-
-class EstadoConciliacion(str):
-    PENDIENTE = "pendiente"
-    CONCILIADO_EXACTO = "conciliado_exacto"
-    CONCILIADO_APROXIMADO = "conciliado_aproximado"
-    CONCILIADO_MANUAL = "conciliado_manual"
-    RECHAZADO = "rechazado"
-    ERROR = "error"
-
-    @classmethod
-    def es_estado_final(cls, estado: str) -> bool:
-        """Verifica si un estado es final (no se puede modificar)"""
-        return estado.lower() in {
-            cls.CONCILIADO_EXACTO,
-            cls.CONCILIADO_APROXIMADO,
-            cls.CONCILIADO_MANUAL,
-            cls.RECHAZADO
-        }
-
-class PagoConciliacion(BaseModel):
-    """Modelo para el pago a conciliar"""
-    referencia_pago: str
-    valor: float
-    fecha_pago: date
-    tipo: str
-    estado_actual: str
-    id_banco_asociado: Optional[str]
-    conciliado_por: Optional[str]
-    conciliado_en: Optional[datetime]
-    observaciones: Optional[str]
-
-    def validar_cambio_estado(self, nuevo_estado: str) -> bool:
-        """Valida si se puede cambiar al nuevo estado"""
-        if EstadoConciliacion.es_estado_final(self.estado_actual):
-            return False
-        return True
-
-class ConciliacionManual(BaseModel):
-    referencia_pago: str
-    id_banco: str
-    usuario: str
-    observaciones: Optional[str] = "Conciliado manualmente"
-
-    def validar(self) -> bool:
-        """Valida que los datos de conciliación manual sean correctos"""
-        return (
-            self.estado in {
-                EstadoConciliacion.CONCILIADO_MANUAL,
-                EstadoConciliacion.RECHAZADO
-            }
-            and bool(self.usuario_id)
-        )
-
-@router.post("/liquidar-cliente")
-async def liquidar_entregas(cliente: str, usuario_id: str):
-    """
-    Actualiza estado de guías a 'liquidado' por cliente, validando integridad
-=======
 
         movimientos = list(client.query(
             query_banco,
@@ -1662,121 +1420,10 @@
 def obtener_resumen_conciliacion():
     """
     Endpoint para obtener resumen de conciliación que requiere Cruces.tsx
->>>>>>> 8d949088
     """
     client = bigquery.Client()
     
     try:
-<<<<<<< HEAD
-        # 1. Verificar que todas las entregas estén conciliadas
-        query_verificacion = f"""
-        WITH Pendientes AS (
-            SELECT 
-                COUNT(*) as total_entregas,
-                COUNTIF(bm.estado_conciliacion IN 
-                    ('conciliado_exacto', 'conciliado_aproximado', 'conciliado_manual')
-                ) as entregas_conciliadas
-            FROM `{PROJECT_ID}.{DATASET_CONCILIACIONES}.pagosconductor` pc
-            LEFT JOIN `{PROJECT_ID}.{DATASET_CONCILIACIONES}.banco_movimientos` bm
-                ON bm.referencia_pago_asociada = pc.referencia_pago
-            WHERE pc.cliente = @cliente
-            AND pc.estado = 'aprobado'
-            AND pc.fecha_pago >= DATE_SUB(CURRENT_DATE(), INTERVAL 60 DAY)
-        )
-        SELECT * FROM Pendientes
-        """
-        
-        job_config = bigquery.QueryJobConfig(
-            query_parameters=[
-                bigquery.ScalarQueryParameter("cliente", "STRING", cliente)
-            ]
-        )
-        
-        result = list(client.query(query_verificacion, job_config=job_config).result())[0]
-        
-        if result.total_entregas == 0:
-            raise HTTPException(
-                status_code=404,
-                detail=f"No se encontraron entregas para el cliente {cliente}"
-            )
-            
-        if result.entregas_conciliadas < result.total_entregas:
-            pendientes = result.total_entregas - result.entregas_conciliadas
-            raise HTTPException(
-                status_code=400,
-                detail=f"Hay {pendientes} entregas sin conciliar para el cliente {cliente}"
-            )
-            
-        # 2. Actualizar estado en guias_liquidacion
-        # Segunda actualización: también marcar los pagos como liquidados
-        query_liquidar_pagos = f"""
-        UPDATE `{PROJECT_ID}.{DATASET_CONCILIACIONES}.pagosconductor` pc
-        SET 
-            estado = 'liquidado',
-            modificado_en = CURRENT_TIMESTAMP(),
-            modificado_por = @usuario_id
-        WHERE pc.referencia_pago IN (
-            SELECT DISTINCT pc.referencia_pago
-            FROM `{PROJECT_ID}.{DATASET_CONCILIACIONES}.pagosconductor` pc
-            JOIN `{PROJECT_ID}.{DATASET_CONCILIACIONES}.banco_movimientos` bm
-            ON bm.referencia_pago_asociada = pc.referencia_pago
-            WHERE pc.cliente = @cliente
-            AND pc.estado = 'aprobado'
-            AND bm.estado_conciliacion IN ('conciliado_exacto', 'conciliado_aproximado', 'conciliado_manual')
-        )
-        """
-
-        job_config_liquidar = bigquery.QueryJobConfig(
-            query_parameters=[
-                bigquery.ScalarQueryParameter("cliente", "STRING", cliente),
-                bigquery.ScalarQueryParameter("usuario_id", "STRING", usuario_id)
-            ]
-        )
-
-        update_pagos_job = client.query(query_liquidar_pagos, job_config=job_config_liquidar)
-        update_pagos_job.result()
-
-        
-        # 3. Obtener resumen de la operación
-        query_resumen = f"""
-        SELECT COUNT(*) as guias_liquidadas, SUM(valor) as valor_total
-        FROM `{PROJECT_ID}.{DATASET_CONCILIACIONES}.guias_liquidacion`
-        WHERE cliente = @cliente
-        AND estado = 'liquidado'
-        AND DATE(liquidado_en) = CURRENT_DATE()
-        """
-        
-        resumen = list(client.query(query_resumen, job_config=job_config).result())[0]
-        
-        return {
-            "status": "success",
-            "mensaje": f"Liquidación completada para {cliente}",
-            "guias_liquidadas": resumen.guias_liquidadas,
-            "valor_total": float(resumen.valor_total),
-            "timestamp": datetime.utcnow().isoformat()
-        }
-        
-    except HTTPException:
-        raise
-    except Exception as e:
-        logger.error(f"Error liquidando entregas para {cliente}: {str(e)}")
-        raise HTTPException(
-            status_code=500,
-            detail=f"Error interno liquidando entregas: {str(e)}"
-        )
-
-# ========== NUEVO ENDPOINT PARA RECHAZAR PAGOS ==========
-
-@router.post("/rechazar-pago/{referencia}")
-async def rechazar_pago(
-    referencia: str,
-    usuario_id: str,
-    motivo: str
-):
-    """
-    Rechaza un pago, limpia id_banco_asociado y registra novedad
-    """
-=======
         # 1. Resumen general
         query_general = """
         SELECT 
@@ -1849,102 +1496,10 @@
     if not id_banco:
         raise HTTPException(status_code=400, detail="id_banco es requerido")
     
->>>>>>> 8d949088
     client = bigquery.Client()
     timestamp = datetime.utcnow()
     
     try:
-<<<<<<< HEAD
-        # 1. Verificar estado actual
-        query_verificar = f"""
-        SELECT estado_conciliacion, id_banco_asociado
-        FROM `{PROJECT_ID}.{DATASET_CONCILIACIONES}.pagosconductor`
-        WHERE referencia_pago = @referencia
-        """
-        
-        job_config = bigquery.QueryJobConfig(
-            query_parameters=[
-                bigquery.ScalarQueryParameter("referencia", "STRING", referencia)
-            ]
-        )
-        
-        resultado = list(client.query(query_verificar, job_config=job_config).result())
-        
-        if not resultado:
-            raise HTTPException(
-                status_code=404,
-                detail=f"No se encontró el pago con referencia {referencia}"
-            )
-            
-        pago = resultado[0]
-        
-        if EstadoConciliacion.es_estado_final(pago.estado_conciliacion):
-            raise HTTPException(
-                status_code=400,
-                detail=f"No se puede rechazar un pago en estado {pago.estado_conciliacion}"
-            )
-            
-        # 2. Actualizar estado y metadata
-        query_rechazar = f"""
-        UPDATE `{PROJECT_ID}.{DATASET_CONCILIACIONES}.pagosconductor`
-        SET 
-            estado_conciliacion = @estado,
-            id_banco_asociado = NULL,
-            modificado_en = @timestamp,
-            modificado_por = @usuario,
-            novedades = CASE
-                WHEN novedades IS NULL OR novedades = ''
-                THEN @novedad
-                ELSE CONCAT(novedades, ' | ', @novedad)
-            END
-        WHERE referencia_pago = @referencia
-        """
-        
-        novedad = f"RECHAZO ({timestamp.strftime('%Y-%m-%d %H:%M:%S')}): {motivo} - Por: {usuario_id}"
-        
-        job_config = bigquery.QueryJobConfig(
-            query_parameters=[
-                bigquery.ScalarQueryParameter("referencia", "STRING", referencia),
-                bigquery.ScalarQueryParameter("estado", "STRING", EstadoConciliacion.RECHAZADO),
-                bigquery.ScalarQueryParameter("timestamp", "TIMESTAMP", timestamp),
-                bigquery.ScalarQueryParameter("usuario", "STRING", usuario_id),
-                bigquery.ScalarQueryParameter("novedad", "STRING", novedad)
-            ]
-        )
-        
-        update_job = client.query(query_rechazar, job_config=job_config)
-        update_job.result()
-        
-        # 3. Si había id_banco_asociado, actualizar movimiento bancario
-        if pago.id_banco_asociado:
-            query_banco = f"""
-            UPDATE `{PROJECT_ID}.{DATASET_CONCILIACIONES}.banco_movimientos`
-            SET 
-                estado_conciliacion = 'pendiente',
-                referencia_pago_asociada = NULL,
-                modificado_en = @timestamp,
-                modificado_por = @usuario
-            WHERE id = @id_banco
-            """
-            
-            job_config = bigquery.QueryJobConfig(
-                query_parameters=[
-                    bigquery.ScalarQueryParameter("id_banco", "STRING", pago.id_banco_asociado),
-                    bigquery.ScalarQueryParameter("timestamp", "TIMESTAMP", timestamp),
-                    bigquery.ScalarQueryParameter("usuario", "STRING", usuario_id)
-                ]
-            )
-            
-            banco_job = client.query(query_banco, job_config=job_config)
-            banco_job.result()
-        
-        return {
-            "status": "success",
-            "mensaje": f"Pago {referencia} rechazado correctamente",
-            "usuario": usuario_id,
-            "timestamp": timestamp.isoformat(),
-            "motivo": motivo
-=======
         # Si no hay referencia_pago, buscar el mejor match posible
         if not referencia_pago:
             # Buscar movimiento bancario
@@ -2050,26 +1605,11 @@
             "referencia_pago": referencia_pago,
             "usuario": usuario,
             "timestamp": timestamp.isoformat()
->>>>>>> 8d949088
         }
         
     except HTTPException:
         raise
     except Exception as e:
-<<<<<<< HEAD
-        logger.error(f"Error rechazando pago {referencia}: {str(e)}")
-        raise HTTPException(
-            status_code=500,
-            detail=f"Error interno rechazando pago: {str(e)}"
-        )
-
-# ========== NUEVO ENDPOINT DE DIAGNÓSTICO AVANZADO ==========
-
-@router.get("/diagnostico-avanzado")
-async def diagnostico_avanzado():
-    """
-    Endpoint mejorado de diagnóstico que analiza la integridad del sistema de conciliación
-=======
         logger.error(f"Error en conciliación manual: {str(e)}")
         raise HTTPException(
             status_code=500,
@@ -2089,164 +1629,10 @@
 ):
     """
     Endpoint para obtener movimientos bancarios disponibles para conciliación manual
->>>>>>> 8d949088
     """
     client = bigquery.Client()
     
     try:
-<<<<<<< HEAD
-        diagnostico = {
-            "pagos": {},
-            "banco": {},
-            "guias": {},
-            "integridad": {},
-            "timestamp": datetime.utcnow().isoformat()
-        }
-        
-        # 1. Análisis de pagos
-        query_pagos = f"""
-        WITH EstadosPago AS (
-            SELECT 
-                COUNT(*) as total,
-                COUNTIF(estado_conciliacion IN (
-                    'conciliado_exacto', 'conciliado_aproximado', 'conciliado_manual'
-                )) as conciliados,
-                COUNTIF(estado_conciliacion = 'rechazado') as rechazados,
-                COUNTIF(estado_conciliacion IN ('pendiente', 'pendiente_conciliacion')) as pendientes,
-                COUNTIF(estado_conciliacion = 'error') as errores,
-                MIN(fecha_pago) as fecha_min,
-                MAX(fecha_pago) as fecha_max,
-                SUM(COALESCE(valor_total_consignacion, valor)) as valor_total
-            FROM `{PROJECT_ID}.{DATASET_CONCILIACIONES}.pagosconductor`
-            WHERE fecha_pago >= DATE_SUB(CURRENT_DATE(), INTERVAL 60 DAY)
-        )
-        SELECT * FROM EstadosPago
-        """
-        
-        pagos = list(client.query(query_pagos).result())[0]
-        
-        diagnostico["pagos"] = {
-            "total": pagos.total,
-            "conciliados": pagos.conciliados,
-            "rechazados": pagos.rechazados,
-            "pendientes": pagos.pendientes,
-            "errores": pagos.errores,
-            "fecha_min": pagos.fecha_min.isoformat() if pagos.fecha_min else None,
-            "fecha_max": pagos.fecha_max.isoformat() if pagos.fecha_max else None,
-            "valor_total": float(pagos.valor_total)
-        }
-        
-        # 2. Análisis de movimientos bancarios
-        query_banco = f"""
-        SELECT 
-            COUNT(*) as total,
-            COUNTIF(estado_conciliacion IN (
-                'conciliado_exacto', 'conciliado_aproximado', 'conciliado_manual'
-            )) as conciliados,
-            COUNTIF(estado_conciliacion = 'pendiente') as pendientes,
-            COUNTIF(referencia_pago_asociada IS NOT NULL) as con_referencia,
-            MIN(fecha) as fecha_min,
-            MAX(fecha) as fecha_max,
-            SUM(valor_banco) as valor_total
-        FROM `{PROJECT_ID}.{DATASET_CONCILIACIONES}.banco_movimientos`
-        WHERE fecha >= DATE_SUB(CURRENT_DATE(), INTERVAL 60 DAY)
-        """
-        
-        banco = list(client.query(query_banco).result())[0]
-        
-        diagnostico["banco"] = {
-            "total": banco.total,
-            "conciliados": banco.conciliados,
-            "pendientes": banco.pendientes,
-            "con_referencia": banco.con_referencia,
-            "fecha_min": banco.fecha_min.isoformat() if banco.fecha_min else None,
-            "fecha_max": banco.fecha_max.isoformat() if banco.fecha_max else None,
-            "valor_total": float(banco.valor_total)
-        }
-        
-        # 3. Análisis de guías
-        query_guias = f"""
-        SELECT 
-            COUNT(*) as total,
-            COUNTIF(estado = 'liquidado') as liquidadas,
-            COUNTIF(estado = 'conciliado') as conciliadas,
-            COUNTIF(estado = 'pendiente') as pendientes,
-            MIN(fecha_pago) as fecha_min,
-            MAX(fecha_pago) as fecha_max,
-            SUM(valor) as valor_total
-        FROM `{PROJECT_ID}.{DATASET_CONCILIACIONES}.guias_liquidacion`
-        WHERE fecha_pago >= DATE_SUB(CURRENT_DATE(), INTERVAL 60 DAY)
-        """
-        
-        guias = list(client.query(query_guias).result())[0]
-        
-        diagnostico["guias"] = {
-            "total": guias.total,
-            "liquidadas": guias.liquidadas,
-            "conciliadas": guias.conciliadas,
-            "pendientes": guias.pendientes,
-            "fecha_min": guias.fecha_min.isoformat() if guias.fecha_min else None,
-            "fecha_max": guias.fecha_max.isoformat() if guias.fecha_max else None,
-            "valor_total": float(guias.valor_total)
-        }
-        
-        # 4. Validación de integridad
-        query_integridad = f"""
-        WITH Inconsistencias AS (
-            SELECT 
-                -- Referencias inválidas
-                COUNTIF(pc.id_banco_asociado IS NOT NULL 
-                       AND pc.id_banco_asociado NOT IN (
-                           SELECT id FROM `{PROJECT_ID}.{DATASET_CONCILIACIONES}.banco_movimientos`
-                       )) as refs_invalidas,
-               
-                -- Estados inconsistentes
-                COUNTIF(pc.estado_conciliacion IN (
-                    'conciliado_exacto', 'conciliado_aproximado', 'conciliado_manual'
-                ) AND pc.id_banco_asociado IS NULL) as estados_inconsistentes,
-                
-                -- Valores inconsistentes
-                COUNTIF(ABS(COALESCE(pc.valor_total_consignacion, pc.valor) - bm.valor_banco) > 100
-                       AND pc.estado_conciliacion IN (
-                           'conciliado_exacto', 'conciliado_aproximado'
-                       )) as valores_inconsistentes
-               
-            FROM `{PROJECT_ID}.{DATASET_CONCILIACIONES}.pagosconductor` pc
-            LEFT JOIN `{PROJECT_ID}.{DATASET_CONCILIACIONES}.banco_movimientos` bm
-                ON bm.id = pc.id_banco_asociado
-            WHERE pc.fecha_pago >= DATE_SUB(CURRENT_DATE(), INTERVAL 60 DAY)
-        )
-        SELECT * FROM Inconsistencias
-        """
-        
-        integridad = list(client.query(query_integridad).result())[0]
-        
-        diagnostico["integridad"] = {
-            "referencias_invalidas": integridad.refs_invalidas,
-            "estados_inconsistentes": integridad.estados_inconsistentes,
-            "valores_inconsistentes": integridad.valores_inconsistentes,
-            "estado_general": "OK" if all(v == 0 for v in [
-                integridad.refs_invalidas,
-                integridad.estados_inconsistentes,
-                integridad.valores_inconsistentes
-            ]) else "ERROR"
-        }
-        
-        return diagnostico
-        
-    except Exception as e:
-        logger.error(f"Error en diagnóstico avanzado: {str(e)}")
-        raise HTTPException(
-            status_code=500,
-            detail=f"Error ejecutando diagnóstico: {str(e)}"
-        )
-
-
-@router.post("/conciliar-manual")
-async def conciliar_pago_manual(data: ConciliacionManual):
-    """
-    Concilia un pago manualmente desde Cruces
-=======
         # Validar rangos de valor para evitar consultas demasiado amplias
         if valor_max / valor_min > 10:  # Si el rango es mayor a 10x, es demasiado amplio
             raise HTTPException(
@@ -2320,77 +1706,10 @@
 async def obtener_pagos_pendientes_conciliar():
     """
     Endpoint para obtener pagos pendientes de conciliar
->>>>>>> 8d949088
     """
     client = bigquery.Client()
     
     try:
-<<<<<<< HEAD
-        # Verifica que el pago exista
-        query_check = """
-        SELECT referencia FROM `datos-clientes-441216.Conciliaciones.pagosconductor`
-        WHERE referencia_pago = @referencia
-        LIMIT 1
-        """
-        job_config_check = bigquery.QueryJobConfig(
-            query_parameters=[
-                bigquery.ScalarQueryParameter("referencia", "STRING", data.referencia_pago)
-            ]
-        )
-        rows = list(client.query(query_check, job_config=job_config_check).result())
-        if not rows:
-            raise HTTPException(status_code=404, detail="Pago no encontrado")
-
-        # Actualiza pagosconductor
-        query_pago = """
-        UPDATE `datos-clientes-441216.Conciliaciones.pagosconductor`
-        SET 
-            estado_conciliacion = 'conciliado_manual',
-            confianza_conciliacion = 100,
-            id_banco_asociado = @id_banco,
-            modificado_en = CURRENT_TIMESTAMP(),
-            modificado_por = @usuario,
-            conciliado = TRUE,
-            conciliado_por = @usuario,
-            fecha_conciliacion = CURRENT_DATE()
-        WHERE referencia_pago = @referencia
-        """
-        job_config_pago = bigquery.QueryJobConfig(
-            query_parameters=[
-                bigquery.ScalarQueryParameter("id_banco", "STRING", data.id_banco),
-                bigquery.ScalarQueryParameter("referencia", "STRING", data.referencia_pago),
-                bigquery.ScalarQueryParameter("usuario", "STRING", data.usuario)
-            ]
-        )
-        client.query(query_pago, job_config=job_config_pago).result()
-
-        # Actualiza banco_movimientos
-        query_banco = """
-        UPDATE `datos-clientes-441216.Conciliaciones.banco_movimientos`
-        SET 
-            estado_conciliacion = 'conciliado_manual',
-            confianza_match = 100,
-            referencia_pago_asociada = @referencia,
-            observaciones = @observaciones,
-            conciliado_por = @usuario,
-            conciliado_en = CURRENT_TIMESTAMP()
-        WHERE id = @id_banco
-        """
-        job_config_banco = bigquery.QueryJobConfig(
-            query_parameters=[
-                bigquery.ScalarQueryParameter("id_banco", "STRING", data.id_banco),
-                bigquery.ScalarQueryParameter("referencia", "STRING", data.referencia_pago),
-                bigquery.ScalarQueryParameter("observaciones", "STRING", data.observaciones or ""),
-                bigquery.ScalarQueryParameter("usuario", "STRING", data.usuario)
-            ]
-        )
-        client.query(query_banco, job_config=job_config_banco).result()
-
-        return {
-            "mensaje": "Pago conciliado manualmente",
-            "referencia": data.referencia_pago,
-            "banco": data.id_banco
-=======
         query = """
         SELECT 
             referencia_pago as referencia,
@@ -2594,7 +1913,6 @@
                 "entidad_pago": entidad_pago,
                 "tipo_pago": tipo_pago
             }
->>>>>>> 8d949088
         }
         
     except Exception as e:
@@ -2735,211 +2053,6 @@
         return round(porcentaje_final, 1)
         
     except Exception as e:
-<<<<<<< HEAD
-        raise HTTPException(status_code=500, detail=f"Error en conciliación manual: {str(e)}")
-
-
-@router.get("/resumen-conciliacion")
-def obtener_resumen_conciliacion():
-    """
-    Endpoint para obtener resumen de conciliación que requiere Cruces.tsx
-    """
-    client = bigquery.Client()
-    
-    try:
-        # 1. Resumen general
-        query_general = """
-        SELECT 
-            COUNT(*) as total_movimientos,
-            COUNTIF(estado_conciliacion IN ('conciliado_exacto', 'conciliado_aproximado', 'conciliado_manual')) as conciliados,
-            COUNTIF(estado_conciliacion = 'pendiente') as pendientes,
-            SUM(valor_banco) as valor_total,
-            MIN(fecha) as fecha_inicial,
-            MAX(fecha) as fecha_final
-        FROM `datos-clientes-441216.Conciliaciones.banco_movimientos`
-        WHERE fecha >= DATE_SUB(CURRENT_DATE(), INTERVAL 60 DAY)
-        """
-        
-        resultado_general = list(client.query(query_general).result())[0]
-        
-        # 2. Resumen por estado
-        query_estados = """
-        SELECT 
-            estado_conciliacion,
-            COUNT(*) as cantidad,
-            SUM(valor_banco) as valor_total,
-            MIN(fecha) as fecha_min,
-            MAX(fecha) as fecha_max
-        FROM `datos-clientes-441216.Conciliaciones.banco_movimientos`
-        WHERE fecha >= DATE_SUB(CURRENT_DATE(), INTERVAL 60 DAY)
-        GROUP BY estado_conciliacion
-        ORDER BY cantidad DESC
-        """
-        
-        estados = []
-        for row in client.query(query_estados).result():
-            estados.append({
-                "estado_conciliacion": row["estado_conciliacion"],
-                "cantidad": int(row["cantidad"]),
-                "valor_total": float(row["valor_total"]) if row["valor_total"] else 0,
-                "fecha_min": row["fecha_min"].isoformat() if row["fecha_min"] else None,
-                "fecha_max": row["fecha_max"].isoformat() if row["fecha_max"] else None
-            })
-        
-        return {
-            "resumen_general": {
-                "total_movimientos": int(resultado_general["total_movimientos"]),
-                "conciliados": int(resultado_general["conciliados"]),
-                "pendientes": int(resultado_general["pendientes"]),
-                "valor_total": float(resultado_general["valor_total"]) if resultado_general["valor_total"] else 0,
-                "fecha_inicial": resultado_general["fecha_inicial"].isoformat() if resultado_general["fecha_inicial"] else None,
-                "fecha_final": resultado_general["fecha_final"].isoformat() if resultado_general["fecha_final"] else None
-            },
-            "resumen_por_estado": estados,
-            "timestamp": datetime.utcnow().isoformat()
-        }
-        
-    except Exception as e:
-        logger.error(f"Error obteniendo resumen de conciliación: {str(e)}")
-        raise HTTPException(
-            status_code=500,
-            detail=f"Error obteniendo resumen: {str(e)}"
-        )
-        
-@router.post("/marcar-conciliado-manual")
-def marcar_conciliado_manual(data: dict):
-    """
-    Endpoint para marcar una conciliación como manual desde Cruces.tsx
-    """
-    id_banco = data.get("id_banco")
-    referencia_pago = data.get("referencia_pago")
-    observaciones = data.get("observaciones", "Conciliado manualmente")
-    usuario = data.get("usuario", "sistema")
-    
-    if not id_banco:
-        raise HTTPException(status_code=400, detail="id_banco es requerido")
-    
-    client = bigquery.Client()
-    timestamp = datetime.utcnow()
-    
-    try:
-        # Si no hay referencia_pago, buscar el mejor match posible
-        if not referencia_pago:
-            # Buscar movimiento bancario
-            query_banco = """
-            SELECT fecha, valor_banco 
-            FROM `datos-clientes-441216.Conciliaciones.banco_movimientos`
-            WHERE id = @id_banco
-            LIMIT 1
-            """
-            
-            job_config = bigquery.QueryJobConfig(
-                query_parameters=[
-                    bigquery.ScalarQueryParameter("id_banco", "STRING", id_banco)
-                ]
-            )
-            
-            banco_result = list(client.query(query_banco, job_config=job_config).result())
-            
-            if not banco_result:
-                raise HTTPException(status_code=404, detail="Movimiento bancario no encontrado")
-            
-            banco = banco_result[0]
-            
-            # Buscar mejor match en pagos
-            query_mejor_match = """
-            SELECT referencia_pago
-            FROM `datos-clientes-441216.Conciliaciones.pagosconductor`
-            WHERE fecha_pago = @fecha
-            AND ABS(COALESCE(valor_total_consignacion, CAST(valor AS FLOAT64), 0) - @valor) <= 1000
-            AND estado IN ('aprobado', 'pagado')
-            ORDER BY ABS(COALESCE(valor_total_consignacion, CAST(valor AS FLOAT64), 0) - @valor)
-            LIMIT 1
-            """
-            
-            job_config_match = bigquery.QueryJobConfig(
-                query_parameters=[
-                    bigquery.ScalarQueryParameter("fecha", "DATE", banco["fecha"]),
-                    bigquery.ScalarQueryParameter("valor", "FLOAT", float(banco["valor_banco"]))
-                ]
-            )
-            
-            match_result = list(client.query(query_mejor_match, job_config=job_config_match).result())
-            
-            if match_result:
-                referencia_pago = match_result[0]["referencia_pago"]
-        
-        # Actualizar movimiento bancario
-        query_update_banco = """
-        UPDATE `datos-clientes-441216.Conciliaciones.banco_movimientos`
-        SET 
-            estado_conciliacion = 'conciliado_manual',
-            referencia_pago_asociada = @referencia,
-            observaciones = @observaciones,
-            conciliado_por = @usuario,
-            conciliado_en = @timestamp,
-            confianza_match = 100,
-            match_manual = TRUE
-        WHERE id = @id_banco
-        """
-        
-        job_config_banco = bigquery.QueryJobConfig(
-            query_parameters=[
-                bigquery.ScalarQueryParameter("id_banco", "STRING", id_banco),
-                bigquery.ScalarQueryParameter("referencia", "STRING", referencia_pago),
-                bigquery.ScalarQueryParameter("observaciones", "STRING", observaciones),
-                bigquery.ScalarQueryParameter("usuario", "STRING", usuario),
-                bigquery.ScalarQueryParameter("timestamp", "TIMESTAMP", timestamp)
-            ]
-        )
-        
-        client.query(query_update_banco, job_config=job_config_banco).result()
-        
-        # Si hay referencia de pago, actualizar también el pago
-        if referencia_pago:
-            query_update_pago = """
-            UPDATE `datos-clientes-441216.Conciliaciones.pagosconductor`
-            SET 
-                estado_conciliacion = 'conciliado_manual',
-                id_banco_asociado = @id_banco,
-                fecha_conciliacion = CURRENT_DATE(),
-                modificado_en = @timestamp,
-                modificado_por = @usuario,
-                confianza_conciliacion = 100,
-                observaciones_conciliacion = @observaciones,
-                conciliado = TRUE
-            WHERE referencia_pago = @referencia
-            """
-            
-            job_config_pago = bigquery.QueryJobConfig(
-                query_parameters=[
-                    bigquery.ScalarQueryParameter("id_banco", "STRING", id_banco),
-                    bigquery.ScalarQueryParameter("referencia", "STRING", referencia_pago),
-                    bigquery.ScalarQueryParameter("observaciones", "STRING", observaciones),
-                    bigquery.ScalarQueryParameter("usuario", "STRING", usuario),
-                    bigquery.ScalarQueryParameter("timestamp", "TIMESTAMP", timestamp)
-                ]
-            )
-            
-            client.query(query_update_pago, job_config=job_config_pago).result()
-        
-        return {
-            "mensaje": "Conciliación manual completada exitosamente",
-            "id_banco": id_banco,
-            "referencia_pago": referencia_pago,
-            "usuario": usuario,
-            "timestamp": timestamp.isoformat()
-        }
-        
-    except HTTPException:
-        raise
-    except Exception as e:
-        logger.error(f"Error en conciliación manual: {str(e)}")
-        raise HTTPException(
-            status_code=500,
-            detail=f"Error en conciliación manual: {str(e)}"
-        )
-=======
         logger.error(f"Error calculando similitud: {str(e)}")
         return 0.0
 
@@ -2955,5 +2068,4 @@
     elif porcentaje >= 50:
         return "🔴 Bajo"
     else:
-        return "⚫ Muy Bajo"
->>>>>>> 8d949088
+        return "⚫ Muy Bajo"